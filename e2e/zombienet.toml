[relaychain]
default_command = "./polkadot"
default_args = [ "-l=parachain=debug,xcm=trace" ]
chain = "paseo-local"
chain_spec_path="chainspec/paseo-local-plain.json"

    [[relaychain.nodes]]
    name = "alice"
    rpc_port = 8833
    validator = true

    [[relaychain.nodes]]
    name = "bob"
    validator = true

<<<<<<< HEAD
# [[parachains]]
# id = 2001
# chain = "idnc-dev"
# name = "idn-consumer-chain"

#     [[parachains.collators]]
#     name = "idn-consumer-alice"
#     command = "../target/release/idn-consumer-node"
#     rpc_port = 9944

#     [[parachains.collators]]
#     name = "idn-consumer-bob"
#     command = "../target/release/idn-consumer-node"
=======
[[parachains]]
id = 4594
chain = "idnc-dev"
name = "idn-consumer-chain"
default_args = ["-lruntime::revive=trace,xcm=trace,parachain=trace,pallet-idn-manager=trace"]

    [[parachains.collators]]
    name = "idn-consumer-alice"
    command = "../target/release/idn-consumer-node"
    rpc_port = 9944

    [[parachains.collators]]
    name = "idn-consumer-bob"
    command = "../target/release/idn-consumer-node"
>>>>>>> 1b00b548

[[parachains]]
id = 4502
chain = "idn-dev"
name = "ideal-network"
default_args = ["-lxcm=trace,parachain=trace,pallet-idn-manager=trace"]

    [[parachains.collators]]
    name = "idn-alice"
    command = "../target/release/idn-node"
    rpc_port = 9933

    [[parachains.collators]]
    command = "../target/release/idn-node"
    name = "idn-bob"<|MERGE_RESOLUTION|>--- conflicted
+++ resolved
@@ -13,7 +13,6 @@
     name = "bob"
     validator = true
 
-<<<<<<< HEAD
 # [[parachains]]
 # id = 2001
 # chain = "idnc-dev"
@@ -27,22 +26,6 @@
 #     [[parachains.collators]]
 #     name = "idn-consumer-bob"
 #     command = "../target/release/idn-consumer-node"
-=======
-[[parachains]]
-id = 4594
-chain = "idnc-dev"
-name = "idn-consumer-chain"
-default_args = ["-lruntime::revive=trace,xcm=trace,parachain=trace,pallet-idn-manager=trace"]
-
-    [[parachains.collators]]
-    name = "idn-consumer-alice"
-    command = "../target/release/idn-consumer-node"
-    rpc_port = 9944
-
-    [[parachains.collators]]
-    name = "idn-consumer-bob"
-    command = "../target/release/idn-consumer-node"
->>>>>>> 1b00b548
 
 [[parachains]]
 id = 4502
