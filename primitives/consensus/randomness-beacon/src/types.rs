/*
 * Copyright 2025 by Ideal Labs, LLC
 *
 * Licensed under the Apache License, Version 2.0 (the "License");
 * you may not use this file except in compliance with the License.
 * You may obtain a copy of the License at
 *
 *     http://www.apache.org/licenses/LICENSE-2.0
 *
 * Unless required by applicable law or agreed to in writing, software
 * distributed under the License is distributed on an "AS IS" BASIS,
 * WITHOUT WARRANTIES OR CONDITIONS OF ANY KIND, either express or implied.
 * See the License for the specific language governing permissions and
 * limitations under the License.
 */

use alloc::{format, string::String};
use codec::{Decode, DecodeWithMemTracking, Encode};
use serde::{Deserialize, Serialize};

/// Represents an opaque public key used in drand's quicknet
pub type OpaquePublicKey = [u8; 96];
/// Represents an element of the signature group
pub type OpaqueSignature = [u8; 48];
/// the round number to track rounds of the beacon
pub type RoundNumber = u64;
/// The randomness type (32 bits)
pub type Randomness = [u8; 32];

/// A `ProtoPulse` represents the output from a threshold-BLS based verifiable randomness beacon
/// encoded as a raw protobuf message
#[derive(Clone, PartialEq, ::prost::Message, Serialize, Deserialize)]
pub struct ProtoPulse {
	/// The round of the protocol when the signature was computed
	#[prost(uint64, tag = "1")]
	pub round: u64,
	/// The interpolated threshold BLS sigs
	#[prost(bytes = "vec", tag = "2")]
	pub signature: ::prost::alloc::vec::Vec<u8>,
}

/// This struct is used to encode pulses in the runtime, where we obtain a CanonicalPulse by
/// converting a ProtoPulse
// TODO: fields should be private https://github.com/ideal-lab5/idn-sdk/issues/203
#[derive(
	Clone,
	Debug,
	PartialEq,
	codec::MaxEncodedLen,
	scale_info::TypeInfo,
	Encode,
	Decode,
	DecodeWithMemTracking,
)]
pub struct CanonicalPulse {
	/// The round of the beacon protocol
	pub round: RoundNumber,
	/// A compressed BLS signature
	pub signature: OpaqueSignature,
}

impl Default for CanonicalPulse {
	fn default() -> Self {
		CanonicalPulse { round: 0, signature: [0u8; 48] }
	}
}

impl TryInto<CanonicalPulse> for ProtoPulse {
	type Error = String;
	/// Converts a ProtoPulse into an  CanonicalPulse
	fn try_into(self) -> Result<CanonicalPulse, Self::Error> {
		let signature: [u8; 48] = self
			.signature
			.clone()
			.try_into()
			.map_err(|e| format!("The signature must be 48 bytes: {:?}", e))?;

<<<<<<< HEAD
		Ok(RuntimePulse { round: self.round, signature })
	}
}

impl sp_idn_traits::pulse::Pulse for RuntimePulse {
	type Rand = Randomness;
	type Round = RoundNumber;
	type Sig = OpaqueSignature;
	type Pubkey = OpaquePublicKey;

	fn rand(&self) -> Self::Rand {
		let mut hasher = Sha256::default();
		hasher.update(self.signature.clone().to_vec());
		hasher.finalize().try_into().unwrap_or([0; 32])
	}

	fn round(&self) -> Self::Round {
		self.round
	}

	fn sig(&self) -> Self::Sig {
		self.signature
	}

	fn authenticate(&self, pubkey: Self::Pubkey) -> bool {
		if let Ok(_) = QuicknetVerifier::verify(
			pubkey.as_ref().to_vec(),
			self.sig().as_ref().to_vec(),
			self.round().into(),
			1,
			None,
		) {
			return true;
		}

		false
=======
		Ok(CanonicalPulse { round: self.round, signature })
>>>>>>> 75d77c2b
	}
}

#[cfg(test)]
mod tests {
	use super::*;
	use sp_idn_crypto::test_utils::*;

	fn valid_pulse() -> ProtoPulse {
		ProtoPulse { round: PULSE1000.0, signature: hex::decode(PULSE1000.1).unwrap() }
	}

	fn invalid_pulse() -> ProtoPulse {
		ProtoPulse { round: 14475418, signature: hex::decode(PULSE1000.1).unwrap() }
	}

	#[test]
	fn test_pulse_to_opaque_pulse_conversion() {
		let valid_pulse = valid_pulse();
		let result: Result<CanonicalPulse, _> = valid_pulse.clone().try_into();
		assert!(result.is_ok(), "Valid pulse should convert to  CanonicalPulse");
		let opaque_pulse = result.unwrap();
		assert_eq!(opaque_pulse.round, valid_pulse.round);
		assert_eq!(opaque_pulse.signature, valid_pulse.signature[..]);
	}

	#[test]
	fn test_pulse_with_invalid_signature_fails() {
		let mut bad_size_pulse = invalid_pulse();
		bad_size_pulse.signature = b"123".to_vec();
		let result: Result<CanonicalPulse, _> = bad_size_pulse.try_into();
		assert!(result.is_err(), "Pulse with invalid signature should not convert");
	}
}<|MERGE_RESOLUTION|>--- conflicted
+++ resolved
@@ -75,46 +75,7 @@
 			.try_into()
 			.map_err(|e| format!("The signature must be 48 bytes: {:?}", e))?;
 
-<<<<<<< HEAD
-		Ok(RuntimePulse { round: self.round, signature })
-	}
-}
-
-impl sp_idn_traits::pulse::Pulse for RuntimePulse {
-	type Rand = Randomness;
-	type Round = RoundNumber;
-	type Sig = OpaqueSignature;
-	type Pubkey = OpaquePublicKey;
-
-	fn rand(&self) -> Self::Rand {
-		let mut hasher = Sha256::default();
-		hasher.update(self.signature.clone().to_vec());
-		hasher.finalize().try_into().unwrap_or([0; 32])
-	}
-
-	fn round(&self) -> Self::Round {
-		self.round
-	}
-
-	fn sig(&self) -> Self::Sig {
-		self.signature
-	}
-
-	fn authenticate(&self, pubkey: Self::Pubkey) -> bool {
-		if let Ok(_) = QuicknetVerifier::verify(
-			pubkey.as_ref().to_vec(),
-			self.sig().as_ref().to_vec(),
-			self.round().into(),
-			1,
-			None,
-		) {
-			return true;
-		}
-
-		false
-=======
 		Ok(CanonicalPulse { round: self.round, signature })
->>>>>>> 75d77c2b
 	}
 }
 
