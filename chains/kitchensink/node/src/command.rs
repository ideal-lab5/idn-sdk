/*
 * Copyright 2025 by Ideal Labs, LLC
 *
 * Licensed under the Apache License, Version 2.0 (the "License");
 * you may not use this file except in compliance with the License.
 * You may obtain a copy of the License at
 *
 *     http://www.apache.org/licenses/LICENSE-2.0
 *
 * Unless required by applicable law or agreed to in writing, software
 * distributed under the License is distributed on an "AS IS" BASIS,
 * WITHOUT WARRANTIES OR CONDITIONS OF ANY KIND, either express or implied.
 * See the License for the specific language governing permissions and
 * limitations under the License.
 */

use crate::{
	chain_spec,
	cli::{Cli, Subcommand},
	service,
};
// use polkadot_sdk::{, *};
use sc_cli::SubstrateCli;
use sc_service::PartialComponents;

impl SubstrateCli for Cli {
	fn impl_name() -> String {
		"IDN SDK Kitchensink Node".into()
	}

	fn impl_version() -> String {
		env!("SUBSTRATE_CLI_IMPL_VERSION").into()
	}

	fn description() -> String {
		env!("CARGO_PKG_DESCRIPTION").into()
	}

	fn author() -> String {
		env!("CARGO_PKG_AUTHORS").into()
	}

	fn support_url() -> String {
		"support.anonymous.an".into()
	}

	fn copyright_start_year() -> i32 {
		2017
	}

	fn load_spec(&self, id: &str) -> Result<Box<dyn sc_service::ChainSpec>, String> {
		Ok(match id {
			"dev" => Box::new(chain_spec::development_chain_spec()?),
			path =>
				Box::new(chain_spec::ChainSpec::from_json_file(std::path::PathBuf::from(path))?),
		})
	}
}

/// Parse and run command line arguments
pub fn run() -> sc_cli::Result<()> {
	let cli = Cli::from_args();

	match &cli.subcommand {
		Some(Subcommand::Key(cmd)) => cmd.run(&cli),
		Some(Subcommand::BuildSpec(cmd)) => {
			let runner = cli.create_runner(cmd)?;
			runner.sync_run(|config| cmd.run(config.chain_spec, config.network))
		},
		Some(Subcommand::CheckBlock(cmd)) => {
			let runner = cli.create_runner(cmd)?;
			runner.async_run(|config| {
				let (PartialComponents { client, task_manager, import_queue, .. }, _q) =
					service::new_partial(&config)?;
				Ok((cmd.run(client, import_queue), task_manager))
			})
		},
		Some(Subcommand::ExportBlocks(cmd)) => {
			let runner = cli.create_runner(cmd)?;
			runner.async_run(|config| {
				let (PartialComponents { client, task_manager, .. }, _q) =
					service::new_partial(&config)?;
				Ok((cmd.run(client, config.database), task_manager))
			})
		},
		Some(Subcommand::ExportState(cmd)) => {
			let runner = cli.create_runner(cmd)?;
			runner.async_run(|config| {
				let (PartialComponents { client, task_manager, .. }, _q) =
					service::new_partial(&config)?;
				Ok((cmd.run(client, config.chain_spec), task_manager))
			})
		},
		Some(Subcommand::ImportBlocks(cmd)) => {
			let runner = cli.create_runner(cmd)?;
			runner.async_run(|config| {
				let (PartialComponents { client, task_manager, import_queue, .. }, _q) =
					service::new_partial(&config)?;
				Ok((cmd.run(client, import_queue), task_manager))
			})
		},
		Some(Subcommand::PurgeChain(cmd)) => {
			let runner = cli.create_runner(cmd)?;
			runner.sync_run(|config| cmd.run(config.database))
		},
		Some(Subcommand::Revert(cmd)) => {
			let runner = cli.create_runner(cmd)?;
			runner.async_run(|config| {
				let (PartialComponents { client, task_manager, backend, .. }, _q) =
					service::new_partial(&config)?;
				Ok((cmd.run(client, backend, None), task_manager))
			})
		},
		Some(Subcommand::ChainInfo(cmd)) => {
			let runner = cli.create_runner(cmd)?;
			runner.sync_run(|config| {
				cmd.run::<idn_sdk_kitchensink_runtime::interface::OpaqueBlock>(&config)
			})
		},
		None => {
			let runner = cli.create_runner(&cli.run)?;
			runner.run_node_until_exit(|config| async move {
				match config.network.network_backend {
					Some(sc_network::config::NetworkBackendType::Libp2p) =>
						service::new_full::<sc_network::NetworkWorker<_, _>>(config, cli.consensus)
							.map_err(sc_cli::Error::Service),
<<<<<<< HEAD
					Some(sc_network::config::NetworkBackendType::Litep2p) => service::new_full::<
						sc_network::Litep2pNetworkBackend,
					>(config, cli.consensus)
					.map_err(sc_cli::Error::Service),
					None => {
						// no backend configured
						panic!("Invalid backend.");
					}
=======
					Some(sc_network::config::NetworkBackendType::Litep2p) =>
						service::new_full::<sc_network::Litep2pNetworkBackend>(
							config,
							cli.consensus,
						)
						.map_err(sc_cli::Error::Service),
					None => {
						// no backend configured
						panic!("Invalid backend.");
					},
>>>>>>> d8b834ae
				}
			})
		},
	}
}<|MERGE_RESOLUTION|>--- conflicted
+++ resolved
@@ -124,16 +124,6 @@
 					Some(sc_network::config::NetworkBackendType::Libp2p) =>
 						service::new_full::<sc_network::NetworkWorker<_, _>>(config, cli.consensus)
 							.map_err(sc_cli::Error::Service),
-<<<<<<< HEAD
-					Some(sc_network::config::NetworkBackendType::Litep2p) => service::new_full::<
-						sc_network::Litep2pNetworkBackend,
-					>(config, cli.consensus)
-					.map_err(sc_cli::Error::Service),
-					None => {
-						// no backend configured
-						panic!("Invalid backend.");
-					}
-=======
 					Some(sc_network::config::NetworkBackendType::Litep2p) =>
 						service::new_full::<sc_network::Litep2pNetworkBackend>(
 							config,
@@ -144,7 +134,6 @@
 						// no backend configured
 						panic!("Invalid backend.");
 					},
->>>>>>> d8b834ae
 				}
 			})
 		},
