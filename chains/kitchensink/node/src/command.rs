--- conflicted
+++ resolved
@@ -122,24 +122,10 @@
 					sc_network::config::NetworkBackendType::Libp2p =>
 						service::new_full::<sc_network::NetworkWorker<_, _>>(config, cli.consensus)
 							.map_err(sc_cli::Error::Service),
-<<<<<<< HEAD
-					Some(sc_network::config::NetworkBackendType::Litep2p) =>
-						service::new_full::<sc_network::Litep2pNetworkBackend>(
-							config,
-							cli.consensus,
-						)
-						.map_err(sc_cli::Error::Service),
-					None => {
-						// no backend configured (default use it instead)
-						service::new_full::<sc_network::NetworkWorker<_, _>>(config, cli.consensus)
-							.map_err(sc_cli::Error::Service)
-					},
-=======
 					sc_network::config::NetworkBackendType::Litep2p => service::new_full::<
 						sc_network::Litep2pNetworkBackend,
 					>(config, cli.consensus)
 					.map_err(sc_cli::Error::Service),
->>>>>>> 9c9196fa
 				}
 			})
 		},
