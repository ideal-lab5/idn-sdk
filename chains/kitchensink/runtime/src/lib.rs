/*
 * Copyright 2025 by Ideal Labs, LLC
 *
 * Licensed under the Apache License, Version 2.0 (the "License");
 * you may not use this file except in compliance with the License.
 * You may obtain a copy of the License at
 *
 *     http://www.apache.org/licenses/LICENSE-2.0
 *
 * Unless required by applicable law or agreed to in writing, software
 * distributed under the License is distributed on an "AS IS" BASIS,
 * WITHOUT WARRANTIES OR CONDITIONS OF ANY KIND, either express or implied.
 * See the License for the specific language governing permissions and
 * limitations under the License.
 */

#![cfg_attr(not(feature = "std"), no_std)]

// Make the WASM binary available.
#[cfg(feature = "std")]
include!(concat!(env!("OUT_DIR"), "/wasm_binary.rs"));

#[cfg(feature = "runtime-benchmarks")]
mod benchmarks;

mod impls;

extern crate alloc;

use crate::interface::Hash;
use crate::{
	interface::AccountId,
	sp_runtime::{traits::TryConvert, AccountId32},
};
use alloc::vec::Vec;
use bp_idn::types::{BlockNumber, RuntimePulse};
use frame_support::{traits::Nothing, weights::constants::WEIGHT_REF_TIME_PER_SECOND};
use pallet_contracts::{
	chain_extension::{ChainExtension, Environment, Ext, InitState, RetVal, SysConfig},
	DebugInfo,
};
use pallet_idn_manager::{
	impls::{DepositCalculatorImpl, DiffBalanceImpl, FeesManagerImpl},
	BalanceOf, SubscriptionOf,
};
use pallet_transaction_payment::{FeeDetails, RuntimeDispatchInfo};
use polkadot_sdk::{
	polkadot_sdk_frame::{
		self as frame,
		deps::sp_genesis_builder,
		runtime::{apis, prelude::*},
	},
	*,
};
use sp_runtime::Perbill;
use xcm::v5::{Junction::Parachain, Location};
use xcm_executor::traits::ConvertLocation;

pub type Balance = u64;

/// Provides getters for genesis configuration presets.
pub mod genesis_config_presets {
	use super::*;
	use crate::{sp_keyring::Sr25519Keyring, BalancesConfig, RuntimeGenesisConfig, SudoConfig};

	use alloc::{vec, vec::Vec};
	use serde_json::Value;

	/// Returns a development genesis config preset.
	pub fn development_config_genesis(endowed_accounts: Vec<AccountId>) -> Value {
		let config = RuntimeGenesisConfig {
			balances: BalancesConfig {
				balances: endowed_accounts
					.iter()
					.cloned()
					.map(|k| (k, 1u64 << 60))
					.collect::<Vec<_>>(),
				dev_accounts: None,
			},
			sudo: SudoConfig { key: Some(Sr25519Keyring::Alice.to_account_id()) },
			..Default::default()
		};

		serde_json::to_value(config).expect("Could not build genesis config.")
	}

	/// Get the set of the available genesis config presets.
	pub fn get_preset(id: &PresetId) -> Option<Vec<u8>> {
		let patch = match id.as_ref() {
			sp_genesis_builder::DEV_RUNTIME_PRESET => development_config_genesis(
				Sr25519Keyring::well_known().map(|k| k.to_account_id()).collect(),
			),
			_ => return None,
		};
		Some(
			serde_json::to_string(&patch)
				.expect("serialization to json is expected to work. qed.")
				.into_bytes(),
		)
	}

	/// List of supported presets.
	pub fn preset_names() -> Vec<PresetId> {
		vec![PresetId::from(sp_genesis_builder::DEV_RUNTIME_PRESET)]
	}
}

// Unit = the base number of indivisible units for balances
pub const UNIT: Balance = 1_000_000_000_000;
pub const CENTIUNIT: Balance = 10_000_000_000;
pub const MILLIUNIT: Balance = 1_000_000_000;
pub const MICROUNIT: Balance = 1_000_000;

/// The existential deposit. Set to 1/10 of the Connected Relay Chain.
pub const EXISTENTIAL_DEPOSIT: Balance = MILLIUNIT;

const fn deposit(items: u32, bytes: u32) -> Balance {
	items as Balance * CENTIUNIT + bytes as Balance * CENTIUNIT
}

/// We assume that ~5% of the block weight is consumed by `on_initialize` handlers. This is
/// used to limit the maximal weight of a single extrinsic.
const AVERAGE_ON_INITIALIZE_RATIO: Perbill = Perbill::from_percent(5);

/// We allow `Normal` extrinsics to fill up the block up to 75%, the rest can be used by
/// `Operational` extrinsics.
const NORMAL_DISPATCH_RATIO: Perbill = Perbill::from_percent(75);

/// We allow for 2 seconds of compute with a 6-second average block.
const MAXIMUM_BLOCK_WEIGHT: Weight =
	Weight::from_parts(WEIGHT_REF_TIME_PER_SECOND.saturating_mul(2), u64::MAX);

type EventRecord = frame_system::EventRecord<
	<Runtime as frame_system::Config>::RuntimeEvent,
	<Runtime as frame_system::Config>::Hash,
>;

/// The runtime version.
#[runtime_version]
pub const VERSION: RuntimeVersion = RuntimeVersion {
	spec_name: alloc::borrow::Cow::Borrowed("idn-sdk-kitchensink-runtime"),
	impl_name: alloc::borrow::Cow::Borrowed("idn-sdk-kitchensink-runtime"),
	authoring_version: 1,
	spec_version: 0,
	impl_version: 1,
	apis: RUNTIME_API_VERSIONS,
	transaction_version: 1,
	system_version: 1,
};

/// The version information used to identify this runtime when compiled natively.
#[cfg(feature = "std")]
pub fn native_version() -> NativeVersion {
	NativeVersion { runtime_version: VERSION, can_author_with: Default::default() }
}

/// The transaction extensions that are added to the runtime.
type TxExtension = (
	// Checks that the sender is not the zero address.
	frame_system::CheckNonZeroSender<Runtime>,
	// Checks that the runtime version is correct.
	frame_system::CheckSpecVersion<Runtime>,
	// Checks that the transaction version is correct.
	frame_system::CheckTxVersion<Runtime>,
	// Checks that the genesis hash is correct.
	frame_system::CheckGenesis<Runtime>,
	// Checks that the era is valid.
	frame_system::CheckEra<Runtime>,
	// Checks that the nonce is valid.
	frame_system::CheckNonce<Runtime>,
	// Checks that the weight is valid.
	frame_system::CheckWeight<Runtime>,
	// Ensures that the sender has enough funds to pay for the transaction
	// and deducts the fee from the sender's account.
	pallet_transaction_payment::ChargeTransactionPayment<Runtime>,
);

// Composes the runtime by adding all the used pallets and deriving necessary types.
#[frame_construct_runtime]
mod runtime {
	/// The main runtime type.
	#[runtime::runtime]
	#[runtime::derive(
		RuntimeCall,
		RuntimeEvent,
		RuntimeError,
		RuntimeOrigin,
		RuntimeFreezeReason,
		RuntimeHoldReason,
		RuntimeSlashReason,
		RuntimeLockId,
		RuntimeTask
	)]
	pub struct Runtime;

	/// Mandatory system pallet that should always be included in a FRAME runtime.
	#[runtime::pallet_index(0)]
	pub type System = frame_system::Pallet<Runtime>;

	/// Provides a way for consensus systems to set and check the onchain time.
	#[runtime::pallet_index(1)]
	pub type Timestamp = pallet_timestamp::Pallet<Runtime>;

	/// Provides the ability to keep track of balances.
	#[runtime::pallet_index(2)]
	pub type Balances = pallet_balances::Pallet<Runtime>;

	/// Provides a way to execute privileged functions.
	#[runtime::pallet_index(3)]
	pub type Sudo = pallet_sudo::Pallet<Runtime>;

	/// Provides the ability to charge for extrinsic execution.
	#[runtime::pallet_index(4)]
	pub type TransactionPayment = pallet_transaction_payment::Pallet<Runtime>;

	/// Provides a way to manage randomness pulses.
	#[runtime::pallet_index(5)]
	pub type IdnManager = pallet_idn_manager::Pallet<Runtime>;

	/// Provides a way to ingest randomness.
	#[runtime::pallet_index(6)]
	pub type RandBeacon = pallet_randomness_beacon::Pallet<Runtime>;

	/// Provides a way to consume randomness.
	#[runtime::pallet_index(7)]
	pub type IdnConsumer = pallet_idn_consumer::Pallet<Runtime>;

	// timelocked transactions
	#[runtime::pallet_index(8)]
	pub type Preimage = pallet_preimage::Pallet<Runtime>;

	#[runtime::pallet_index(9)]
	pub type Scheduler = pallet_scheduler::Pallet<Runtime>;

	// smart contracts
	#[runtime::pallet_index(10)]
	pub type RandomnessCollectiveFlip = pallet_insecure_randomness_collective_flip::Pallet<Runtime>;

	#[runtime::pallet_index(11)]
	pub type Contracts = pallet_contracts::Pallet<Runtime>;
}

parameter_types! {
	pub const Version: RuntimeVersion = VERSION;
}

/// Implements the types required for the system pallet.
#[derive_impl(frame_system::config_preludes::SolochainDefaultConfig)]
impl frame_system::Config for Runtime {
	type Block = Block;
	type Version = Version;
	// Use the account data from the balances pallet
	type AccountData = pallet_balances::AccountData<<Runtime as pallet_balances::Config>::Balance>;
}

// Implements the types required for the balances pallet.
#[derive_impl(pallet_balances::config_preludes::TestDefaultConfig)]
impl pallet_balances::Config for Runtime {
	type AccountStore = System;
}

// Implements the types required for the sudo pallet.
#[derive_impl(pallet_sudo::config_preludes::TestDefaultConfig)]
impl pallet_sudo::Config for Runtime {}

// Implements the types required for the sudo pallet.
#[derive_impl(pallet_timestamp::config_preludes::TestDefaultConfig)]
impl pallet_timestamp::Config for Runtime {}

// Implements the types required for the transaction payment pallet.
#[derive_impl(pallet_transaction_payment::config_preludes::TestDefaultConfig)]
impl pallet_transaction_payment::Config for Runtime {
	type OnChargeTransaction = pallet_transaction_payment::FungibleAdapter<Balances, ()>;
	// Setting fee as independent of the weight of the extrinsic for demo purposes
	type WeightToFee = NoFee<<Self as pallet_balances::Config>::Balance>;
	// Setting fee as fixed for any length of the call data for demo purposes
	type LengthToFee = FixedFee<1, <Self as pallet_balances::Config>::Balance>;
}

impl pallet_randomness_beacon::Config for Runtime {
	type RuntimeEvent = RuntimeEvent;
	type WeightInfo = ();
	type SignatureVerifier = sp_idn_crypto::verifier::QuicknetVerifier;
	type MaxSigsPerBlock = ConstU8<30>;
	type Pulse = RuntimePulse;
	type Dispatcher = IdnManager;
}

<<<<<<< HEAD
use frame_system::limits::BlockWeights;

parameter_types! {
	/// Importing a block with 0 Extrinsics.
	pub const BlockExecutionWeight: Weight =
		Weight::from_parts(frame_support::weights::constants::WEIGHT_REF_TIME_PER_NANOS.saturating_mul(5_000_000), 0);
	// pub RuntimeBlockWeights: BlockWeights = BlockWeights::builder()
	// 	.base_block(BlockExecutionWeight::get())
	// 	.build_or_panic();
	pub RuntimeBlockWeights: BlockWeights = BlockWeights::builder()
		.base_block(BlockExecutionWeight::get())
		.for_class(DispatchClass::all(), |weights| {
			weights.base_extrinsic = crate::weights::constants::ExtrinsicBaseWeight::get();
		})
		.for_class(DispatchClass::Normal, |weights| {
			weights.max_total = Some(NORMAL_DISPATCH_RATIO * MAXIMUM_BLOCK_WEIGHT);
		})
		.for_class(DispatchClass::Operational, |weights| {
			weights.max_total = Some(MAXIMUM_BLOCK_WEIGHT);
			// Operational transactions have some extra reserved space, so that they
			// are included even if block reached `MAXIMUM_BLOCK_WEIGHT`.
			weights.reserved = Some(
				MAXIMUM_BLOCK_WEIGHT - NORMAL_DISPATCH_RATIO * MAXIMUM_BLOCK_WEIGHT
			);
		})
		.avg_block_initialization(AVERAGE_ON_INITIALIZE_RATIO)
		.build_or_panic();
	pub MaximumSchedulerWeight: Weight = Perbill::from_percent(80) *
		RuntimeBlockWeights::get().max_block;
}

impl pallet_scheduler::Config for Runtime {
	type RuntimeEvent = RuntimeEvent;
	type RuntimeOrigin = RuntimeOrigin;
	type PalletsOrigin = crate::OriginCaller;
	type RuntimeCall = RuntimeCall;
	type MaximumWeight = MaximumSchedulerWeight;
	type ScheduleOrigin = EnsureSigned<AccountId>;
	#[cfg(feature = "runtime-benchmarks")]
	type MaxScheduledPerBlock = ConstU32<512>;
	#[cfg(not(feature = "runtime-benchmarks"))]
	type MaxScheduledPerBlock = ConstU32<50>;
	type WeightInfo = pallet_scheduler::weights::SubstrateWeightInfo<Runtime>;
	type OriginPrivilegeCmp = frame_support::traits::EqualPrivilegeOnly;
	type Preimages = Preimage;
}

parameter_types! {
	pub const PreimageHoldReason: RuntimeHoldReason =
		RuntimeHoldReason::Preimage(pallet_preimage::HoldReason::Preimage);
}

parameter_types! {
	pub const DepositPerItem: Balance = deposit(1, 0) as Balance;
	pub const DepositPerByte: Balance = deposit(0, 1) as Balance;
}

impl pallet_preimage::Config for Runtime {
	type WeightInfo = pallet_preimage::weights::SubstrateWeight<Runtime>;
	type RuntimeEvent = RuntimeEvent;
	type Currency = Balances;
	type ManagerOrigin = EnsureRoot<AccountId>;
	type Consideration = frame_support::traits::fungible::HoldConsideration<
		AccountId,
		Balances,
		PreimageHoldReason,
		frame_support::traits::LinearStoragePrice<DepositPerItem, DepositPerByte, Balance>,
	>;
}
=======
pub const MOCK_IDN_PARA_ID: u32 = 88;
>>>>>>> cc18dc55

parameter_types! {
	pub const PalletId: frame_support::PalletId = frame_support::PalletId(*b"idn_mngr");
	pub const TreasuryAccount: AccountId32 = AccountId32::new([123u8; 32]);
	pub const SDMultiplier: u64 = 10;
	pub const MaxSubscriptions: u32 = 2_000;
	pub const MockIdnParaAccount: AccountId32 = AccountId32::new([88u8; 32]);
	pub const MaxTerminatableSubs: u32 = 200;
}

#[derive(TypeInfo)]
pub struct MaxMetadataLen;

impl Get<u32> for MaxMetadataLen {
	fn get() -> u32 {
		8
	}
}

pub struct AllowSiblingsOnly;
impl Contains<Location> for AllowSiblingsOnly {
	fn contains(location: &Location) -> bool {
		matches!(location.unpack(), (1, [Parachain(_)]))
	}
}

impl TryConvert<RuntimeOrigin, Location> for AllowSiblingsOnly {
	// There's no XCM in the Kitchensink runtime, so we can just return a hardcoded value.
	fn try_convert(_origin: RuntimeOrigin) -> Result<Location, RuntimeOrigin> {
		Ok(MockSiblingIdnLocation::get())
	}
}

pub struct MockSiblingConversion;
impl ConvertLocation<AccountId32> for MockSiblingConversion {
	fn convert_location(location: &Location) -> Option<AccountId32> {
		match location.unpack() {
			(1, [Parachain(MOCK_IDN_PARA_ID)]) => Some(MockIdnParaAccount::get()),
			_ => None,
		}
	}
}

impl pallet_idn_manager::Config for Runtime {
	type RuntimeEvent = RuntimeEvent;
	type Currency = Balances;
	type FeesManager = FeesManagerImpl<TreasuryAccount, SubscriptionOf<Runtime>, Balances>;
	type DepositCalculator = DepositCalculatorImpl<SDMultiplier, u64>;
	type PalletId = PalletId;
	type RuntimeHoldReason = RuntimeHoldReason;
	type Pulse = RuntimePulse;
	type WeightInfo = ();
	type Xcm = ();
	type MaxMetadataLen = MaxMetadataLen;
	type Credits = u64;
	type MaxSubscriptions = MaxSubscriptions;
	type MaxTerminatableSubs = MaxTerminatableSubs;
	type SubscriptionId = [u8; 32];
	type DiffBalance = DiffBalanceImpl<BalanceOf<Runtime>>;
	type SiblingOrigin = xcm_builder::EnsureXcmOrigin<RuntimeOrigin, AllowSiblingsOnly>;
	type XcmLocationToAccountId = MockSiblingConversion;
}

parameter_types! {
	pub MockSiblingIdnLocation: Location = Location::new(1, Parachain(MOCK_IDN_PARA_ID));
	pub const ConsumerParaId: u32 = 2001;
	pub const ConsumerPalletId: frame_support::PalletId = frame_support::PalletId(*b"idn_cons");
	pub const MaxIdnXcmFees: u128 = 1_000;
}

pub struct AllowIdnSiblingOnly;
impl Contains<Location> for AllowIdnSiblingOnly {
	fn contains(location: &Location) -> bool {
		location == &MockSiblingIdnLocation::get()
	}
}

impl TryConvert<RuntimeOrigin, Location> for AllowIdnSiblingOnly {
	// There's no XCM in the Kitchensink runtime, so we can just return a hardcoded value.
	fn try_convert(_origin: RuntimeOrigin) -> Result<Location, RuntimeOrigin> {
		Ok(MockSiblingIdnLocation::get())
	}
}
impl pallet_idn_consumer::Config for Runtime {
	type RuntimeEvent = RuntimeEvent;
	type PulseConsumer = impls::PulseConsumerImpl;
	type QuoteConsumer = impls::QuoteConsumerImpl;
	type SubInfoConsumer = impls::SubInfoConsumerImpl;
	type SiblingIdnLocation = MockSiblingIdnLocation;
	type IdnOrigin = xcm_builder::EnsureXcmOrigin<RuntimeOrigin, AllowIdnSiblingOnly>;
	type Xcm = ();
	type PalletId = ConsumerPalletId;
	type ParaId = ConsumerParaId;
	type MaxIdnXcmFees = MaxIdnXcmFees;
	type WeightInfo = pallet_idn_consumer::weights::SubstrateWeight<Runtime>;
}

impl pallet_insecure_randomness_collective_flip::Config for Runtime {}

parameter_types! {
	// pub const DepositPerItem: Balance = deposit(1, 0) as u64;
	// pub const DepositPerByte: Balance = deposit(0, 1) as u64;
	pub const DefaultDepositLimit: Balance = deposit(1024, 1024 * 1024) as u64;
	pub Schedule: pallet_contracts::Schedule<Runtime> = Default::default();
	pub CodeHashLockupDepositPercent: Perbill = Perbill::from_percent(30);
}

impl pallet_contracts::Config for Runtime {
	type Time = Timestamp;
	type Randomness = RandomnessCollectiveFlip;
	type Currency = Balances;
	type RuntimeEvent = RuntimeEvent;
	type RuntimeCall = RuntimeCall;
	/// The safest default is to allow no calls at all.
	///
	/// Runtimes should whitelist dispatchables that are allowed to be called from contracts
	/// and make sure they are stable. Dispatchables exposed to contracts are not allowed to
	/// change because that would break already deployed contracts. The `Call` structure itself
	/// is not allowed to change the indices of existing pallets, too.
	type CallFilter = Nothing;
	type DepositPerItem = DepositPerItem;
	type DepositPerByte = DepositPerByte;
	type DefaultDepositLimit = DefaultDepositLimit;
	type CallStack = [pallet_contracts::Frame<Self>; 5];
	type WeightPrice = pallet_transaction_payment::Pallet<Self>;
	type WeightInfo = pallet_contracts::weights::SubstrateWeight<Self>;
	type ChainExtension = ();
	type Schedule = Schedule;
	type AddressGenerator = pallet_contracts::DefaultAddressGenerator;
	type MaxCodeLen = ConstU32<{ 123 * 1024 }>;
	type MaxStorageKeyLen = ConstU32<128>;
	type UnsafeUnstableInterface = ConstBool<false>;
	type UploadOrigin = EnsureSigned<Self::AccountId>;
	type InstantiateOrigin = EnsureSigned<Self::AccountId>;
	type MaxDebugBufferLen = ConstU32<{ 2 * 1024 * 1024 }>;
	type MaxTransientStorageSize = ConstU32<{ 1 * 1024 * 1024 }>;
	type RuntimeHoldReason = RuntimeHoldReason;
	#[cfg(not(feature = "runtime-benchmarks"))]
	type Migrations = ();
	#[cfg(feature = "runtime-benchmarks")]
	type Migrations = pallet_contracts::migration::codegen::BenchMigrations;
	type MaxDelegateDependencies = ConstU32<32>;
	type CodeHashLockupDepositPercent = CodeHashLockupDepositPercent;
	type Debug = ();
	type Environment = ();
	type ApiVersion = ();
	type Xcm = ();
}

type Block = frame::runtime::types_common::BlockOf<Runtime, TxExtension>;
type Header = HeaderFor<Runtime>;

type RuntimeExecutive =
	Executive<Runtime, Block, frame_system::ChainContext<Runtime>, Runtime, AllPalletsWithSystem>;

impl_runtime_apis! {
	impl apis::Core<Block> for Runtime {
		fn version() -> RuntimeVersion {
			VERSION
		}

		fn execute_block(block: Block) {
			RuntimeExecutive::execute_block(block)
		}

		fn initialize_block(header: &Header) -> ExtrinsicInclusionMode {
			RuntimeExecutive::initialize_block(header)
		}
	}
	impl apis::Metadata<Block> for Runtime {
		fn metadata() -> OpaqueMetadata {
			OpaqueMetadata::new(Runtime::metadata().into())
		}

		fn metadata_at_version(version: u32) -> Option<OpaqueMetadata> {
			Runtime::metadata_at_version(version)
		}

		fn metadata_versions() -> Vec<u32> {
			Runtime::metadata_versions()
		}
	}

	impl apis::BlockBuilder<Block> for Runtime {
		fn apply_extrinsic(extrinsic: ExtrinsicFor<Runtime>) -> ApplyExtrinsicResult {
			RuntimeExecutive::apply_extrinsic(extrinsic)
		}

		fn finalize_block() -> HeaderFor<Runtime> {
			RuntimeExecutive::finalize_block()
		}

		fn inherent_extrinsics(data: InherentData) -> Vec<ExtrinsicFor<Runtime>> {
			data.create_extrinsics()
		}

		fn check_inherents(
			block: Block,
			data: InherentData,
		) -> CheckInherentsResult {
			data.check_extrinsics(&block)
		}
	}

	impl apis::TaggedTransactionQueue<Block> for Runtime {
		fn validate_transaction(
			source: TransactionSource,
			tx: ExtrinsicFor<Runtime>,
			block_hash: <Runtime as frame_system::Config>::Hash,
		) -> TransactionValidity {
			RuntimeExecutive::validate_transaction(source, tx, block_hash)
		}
	}

	impl apis::OffchainWorkerApi<Block> for Runtime {
		fn offchain_worker(header: &HeaderFor<Runtime>) {
			RuntimeExecutive::offchain_worker(header)
		}
	}

	impl apis::SessionKeys<Block> for Runtime {
		fn generate_session_keys(_seed: Option<Vec<u8>>) -> Vec<u8> {
			Default::default()
		}

		fn decode_session_keys(
			_encoded: Vec<u8>,
		) -> Option<Vec<(Vec<u8>, apis::KeyTypeId)>> {
			Default::default()
		}
	}

	impl apis::AccountNonceApi<Block, interface::AccountId, interface::Nonce> for Runtime {
		fn account_nonce(account: interface::AccountId) -> interface::Nonce {
			System::account_nonce(account)
		}
	}

	impl pallet_transaction_payment_rpc_runtime_api::TransactionPaymentApi<
		Block,
		Balance,
	> for Runtime {
		fn query_info(uxt: ExtrinsicFor<Runtime>, len: u32) -> RuntimeDispatchInfo<Balance> {
			TransactionPayment::query_info(uxt, len)
		}
		fn query_fee_details(uxt: ExtrinsicFor<Runtime>, len: u32) -> FeeDetails<Balance> {
			TransactionPayment::query_fee_details(uxt, len)
		}
		fn query_weight_to_fee(weight: Weight) -> Balance {
			TransactionPayment::weight_to_fee(weight)
		}
		fn query_length_to_fee(length: u32) -> Balance {
			TransactionPayment::length_to_fee(length)
		}
	}

	impl apis::GenesisBuilder<Block> for Runtime {
		fn build_state(config: Vec<u8>) -> sp_genesis_builder::Result {
			build_state::<RuntimeGenesisConfig>(config)
		}

		fn get_preset(id: &Option<PresetId>) -> Option<Vec<u8>> {
			get_preset::<RuntimeGenesisConfig>(id, self::genesis_config_presets::get_preset)
		}

		fn preset_names() -> Vec<PresetId> {
			self::genesis_config_presets::preset_names()
		}
	}

	#[cfg(feature = "runtime-benchmarks")]
	impl frame_benchmarking::Benchmark<Block> for Runtime {
		fn benchmark_metadata(extra: bool) -> (
			Vec<frame_benchmarking::BenchmarkList>,
			Vec<frame_support::traits::StorageInfo>,
		) {
			use frame_benchmarking::BenchmarkList;
			use frame_support::traits::StorageInfoTrait;

			let mut list = Vec::<BenchmarkList>::new();
			list_benchmarks!(list, extra);

			let storage_info = AllPalletsWithSystem::storage_info();
			(list, storage_info)
		}

		fn dispatch_benchmark(
			config: frame_benchmarking::BenchmarkConfig
		) -> Result<Vec<frame_benchmarking::BenchmarkBatch>, alloc::string::String> {
			use frame_benchmarking::BenchmarkBatch;
			use sp_storage::TrackedStorageKey;

			use frame_support::traits::WhitelistedStorageKeys;
			let whitelist: Vec<TrackedStorageKey> = AllPalletsWithSystem::whitelisted_storage_keys();

			let mut batches = Vec::<BenchmarkBatch>::new();
			let params = (&config, &whitelist);
			add_benchmarks!(params, batches);

			Ok(batches)
		}
	}

	impl pallet_contracts::ContractsApi<Block, AccountId, Balance, BlockNumber, Hash, EventRecord> for Runtime
	{
		fn call(
			origin: AccountId,
			dest: AccountId,
			value: Balance,
			gas_limit: Option<Weight>,
			storage_deposit_limit: Option<Balance>,
			input_data: Vec<u8>,
		) -> pallet_contracts::ContractExecResult<Balance, EventRecord> {
			let gas_limit = gas_limit.unwrap_or(RuntimeBlockWeights::get().max_block);
			Contracts::bare_call(
				origin,
				dest,
				value,
				gas_limit,
				storage_deposit_limit,
				input_data,
				pallet_contracts::DebugInfo::UnsafeDebug,
				pallet_contracts::CollectEvents::UnsafeCollect,
				pallet_contracts::Determinism::Enforced,
			)
		}

		fn instantiate(
			origin: AccountId,
			value: Balance,
			gas_limit: Option<Weight>,
			storage_deposit_limit: Option<Balance>,
			code: pallet_contracts::Code<Hash>,
			data: Vec<u8>,
			salt: Vec<u8>,
		) -> pallet_contracts::ContractInstantiateResult<AccountId, Balance, EventRecord>
		{
			let gas_limit = gas_limit.unwrap_or(RuntimeBlockWeights::get().max_block);
			Contracts::bare_instantiate(
				origin,
				value,
				gas_limit,
				storage_deposit_limit,
				code,
				data,
				salt,
				pallet_contracts::DebugInfo::UnsafeDebug,
				pallet_contracts::CollectEvents::UnsafeCollect,
			)
		}

		fn upload_code(
			origin: AccountId,
			code: Vec<u8>,
			storage_deposit_limit: Option<Balance>,
			determinism: pallet_contracts::Determinism,
		) -> pallet_contracts::CodeUploadResult<Hash, Balance>
		{
			Contracts::bare_upload_code(
				origin,
				code,
				storage_deposit_limit,
				determinism,
			)
		}

		fn get_storage(
			address: AccountId,
			key: Vec<u8>,
		) -> pallet_contracts::GetStorageResult {
			Contracts::get_storage(
				address,
				key
			)
		}
	}
}

pub mod interface {
	use super::Runtime;
	use polkadot_sdk::{polkadot_sdk_frame as frame, *};

	pub type Block = super::Block;
	pub use frame::runtime::types_common::OpaqueBlock;
	pub type AccountId = <Runtime as frame_system::Config>::AccountId;
	pub type Nonce = <Runtime as frame_system::Config>::Nonce;
	pub type Hash = <Runtime as frame_system::Config>::Hash;
	pub type Balance = <Runtime as pallet_balances::Config>::Balance;
	pub type MinimumBalance = <Runtime as pallet_balances::Config>::ExistentialDeposit;
}

#[derive(Default)]
pub struct DrandExtension;

impl ChainExtension<Runtime> for DrandExtension {
	fn call<E: Ext>(&mut self, env: Environment<E, InitState>) -> Result<RetVal, DispatchError>
	where
		<E::T as SysConfig>::AccountId: sp_core::crypto::UncheckedFrom<<E::T as SysConfig>::Hash> + AsRef<[u8]>,
	{
		let func_id = env.func_id();
		log::trace!(
			target: "runtime",
			"[ChainExtension]|call|func_id:{:}",
			func_id
		);
		match func_id {
			1101 => {
				let mut env = env.buf_in_buf_out();
				// we need to return the latest (aggregated sig, aggregated message, latest round)
				// then within the contract we do a partial verification 
				// OR, this could just return a boolean...
				
				// let latest_round = RandBeacon::
				// let rand = Drand::random(&[]);
				// env.write(&rand.encode(), false, None)
				// 	.map_err(|_| DispatchError::Other("Failed to write output randomness"))?;

				Ok(RetVal::Converging(0))
			},
			_ => {
				log::error!("Called an unregistered `func_id`: {:}", func_id);
				Err(DispatchError::Other("Unimplemented func_id"))
			},
		}
	}

	fn enabled() -> bool {
		true
	}
}<|MERGE_RESOLUTION|>--- conflicted
+++ resolved
@@ -286,7 +286,6 @@
 	type Dispatcher = IdnManager;
 }
 
-<<<<<<< HEAD
 use frame_system::limits::BlockWeights;
 
 parameter_types! {
@@ -356,9 +355,6 @@
 		frame_support::traits::LinearStoragePrice<DepositPerItem, DepositPerByte, Balance>,
 	>;
 }
-=======
-pub const MOCK_IDN_PARA_ID: u32 = 88;
->>>>>>> cc18dc55
 
 parameter_types! {
 	pub const PalletId: frame_support::PalletId = frame_support::PalletId(*b"idn_mngr");
