/*
 * Copyright 2025 by Ideal Labs, LLC
 *
 * Licensed under the Apache License, Version 2.0 (the "License");
 * you may not use this file except in compliance with the License.
 * You may obtain a copy of the License at
 *
 *     http://www.apache.org/licenses/LICENSE-2.0
 *
 * Unless required by applicable law or agreed to in writing, software
 * distributed under the License is distributed on an "AS IS" BASIS,
 * WITHOUT WARRANTIES OR CONDITIONS OF ANY KIND, either express or implied.
 * See the License for the specific language governing permissions and
 * limitations under the License.
 */

#![cfg_attr(not(feature = "std"), no_std)]

// Make the WASM binary available.
#[cfg(feature = "std")]
include!(concat!(env!("OUT_DIR"), "/wasm_binary.rs"));

#[cfg(feature = "runtime-benchmarks")]
mod benchmarks;

mod impls;

extern crate alloc;

use crate::{
	interface::AccountId,
	sp_runtime::{traits::TryConvert, AccountId32},
};
use alloc::vec::Vec;
<<<<<<< HEAD
use bp_idn::types::RuntimePulse;
=======
use frame_support::traits::Nothing;
use idn_runtime::{configs::RuntimeBlockWeights, types::RuntimePulse, Balance, BlockNumber, Hash};
>>>>>>> 7da89895
use pallet_idn_manager::{
	impls::{DepositCalculatorImpl, DiffBalanceImpl, FeesManagerImpl},
	BalanceOf, SubscriptionOf,
};
use pallet_transaction_payment::{FeeDetails, RuntimeDispatchInfo};
use polkadot_sdk::{
	polkadot_sdk_frame::{
		self as frame,
		deps::sp_genesis_builder,
		runtime::{apis, prelude::*},
	},
	*,
};
use sp_runtime::Perbill;
use xcm::v5::{Junction::Parachain, Location};

/// Provides getters for genesis configuration presets.
pub mod genesis_config_presets {
	use super::*;
	use crate::{sp_keyring::Sr25519Keyring, BalancesConfig, RuntimeGenesisConfig, SudoConfig};

	use alloc::{vec, vec::Vec};
	use serde_json::Value;

	/// Returns a development genesis config preset.
	pub fn development_config_genesis(endowed_accounts: Vec<AccountId>) -> Value {
		let config = RuntimeGenesisConfig {
			balances: BalancesConfig {
				balances: endowed_accounts
					.iter()
					.cloned()
					.map(|k| (k, 1u64 << 60))
					.collect::<Vec<_>>(),
				dev_accounts: None,
			},
			sudo: SudoConfig { key: Some(Sr25519Keyring::Alice.to_account_id()) },
			..Default::default()
		};

		serde_json::to_value(config).expect("Could not build genesis config.")
	}

	/// Get the set of the available genesis config presets.
	pub fn get_preset(id: &PresetId) -> Option<Vec<u8>> {
		let patch = match id.as_ref() {
			sp_genesis_builder::DEV_RUNTIME_PRESET => development_config_genesis(
				Sr25519Keyring::well_known().map(|k| k.to_account_id()).collect(),
			),
			_ => return None,
		};
		Some(
			serde_json::to_string(&patch)
				.expect("serialization to json is expected to work. qed.")
				.into_bytes(),
		)
	}

	/// List of supported presets.
	pub fn preset_names() -> Vec<PresetId> {
		vec![PresetId::from(sp_genesis_builder::DEV_RUNTIME_PRESET)]
	}
}

<<<<<<< HEAD
// /// We assume that ~10% of the block weight is consumed by `on_initialize` handlers.
// /// This is used to limit the maximal weight of a single extrinsic.
// const AVERAGE_ON_INITIALIZE_RATIO: Perbill = Perbill::from_percent(10);
// /// We allow `Normal` extrinsics to fill up the block up to 75%, the rest can be used
// /// by  Operational  extrinsics.
// const NORMAL_DISPATCH_RATIO: Perbill = Perbill::from_percent(75);
// /// We allow for 2 seconds of compute with a 6 second average block time, with maximum proof size.
// const MAXIMUM_BLOCK_WEIGHT: Weight =
// 	Weight::from_parts(WEIGHT_REF_TIME_PER_SECOND.saturating_mul(2), u64::MAX);

// parameter_types! {
// 	pub const BlockHashCount: BlockNumber = 2400;
// 	pub const Version: RuntimeVersion = VERSION;
// 	pub RuntimeBlockLength: BlockLength =
// 		BlockLength::max_with_normal_ratio(5 * 1024 * 1024, NORMAL_DISPATCH_RATIO);
// 	pub RuntimeBlockWeights: BlockWeights = BlockWeights::builder()
// 		.base_block(BlockExecutionWeight::get())
// 		.for_class(DispatchClass::all(), |weights| {
// 			weights.base_extrinsic = ExtrinsicBaseWeight::get();
// 		})
// 		.for_class(DispatchClass::Normal, |weights| {
// 			weights.max_total = Some(NORMAL_DISPATCH_RATIO * MAXIMUM_BLOCK_WEIGHT);
// 		})
// 		.for_class(DispatchClass::Operational, |weights| {
// 			weights.max_total = Some(MAXIMUM_BLOCK_WEIGHT);
// 			// Operational transactions have some extra reserved space, so that they
// 			// are included even if block reached `MAXIMUM_BLOCK_WEIGHT`.
// 			weights.reserved = Some(
// 				MAXIMUM_BLOCK_WEIGHT - NORMAL_DISPATCH_RATIO * MAXIMUM_BLOCK_WEIGHT
// 			);
// 		})
// 		.avg_block_initialization(AVERAGE_ON_INITIALIZE_RATIO)
// 		.build_or_panic();
// 	// pub MaxCollectivesProposalWeight: Weight = Perbill::from_percent(50) * RuntimeBlockWeights::get().max_block;
// }
=======
// Unit = the base number of indivisible units for balances
pub const UNIT: Balance = 1_000_000_000_000;
pub const CENTIUNIT: Balance = 10_000_000_000;
pub const MILLIUNIT: Balance = 1_000_000_000;
pub const MICROUNIT: Balance = 1_000_000;

/// The existential deposit. Set to 1/10 of the Connected Relay Chain.
pub const EXISTENTIAL_DEPOSIT: Balance = MILLIUNIT;

const fn deposit(items: u32, bytes: u32) -> Balance {
	items as Balance * CENTIUNIT + bytes as Balance * CENTIUNIT
}

type EventRecord = frame_system::EventRecord<
	<Runtime as frame_system::Config>::RuntimeEvent,
	<Runtime as frame_system::Config>::Hash,
>;
>>>>>>> 7da89895

/// The runtime version.
#[runtime_version]
pub const VERSION: RuntimeVersion = RuntimeVersion {
	spec_name: alloc::borrow::Cow::Borrowed("idn-sdk-kitchensink-runtime"),
	impl_name: alloc::borrow::Cow::Borrowed("idn-sdk-kitchensink-runtime"),
	authoring_version: 1,
	spec_version: 0,
	impl_version: 1,
	apis: RUNTIME_API_VERSIONS,
	transaction_version: 1,
	system_version: 1,
};

/// The version information used to identify this runtime when compiled natively.
#[cfg(feature = "std")]
pub fn native_version() -> NativeVersion {
	NativeVersion { runtime_version: VERSION, can_author_with: Default::default() }
}

/// The transaction extensions that are added to the runtime.
type TxExtension = (
	// Checks that the sender is not the zero address.
	frame_system::CheckNonZeroSender<Runtime>,
	// Checks that the runtime version is correct.
	frame_system::CheckSpecVersion<Runtime>,
	// Checks that the transaction version is correct.
	frame_system::CheckTxVersion<Runtime>,
	// Checks that the genesis hash is correct.
	frame_system::CheckGenesis<Runtime>,
	// Checks that the era is valid.
	frame_system::CheckEra<Runtime>,
	// Checks that the nonce is valid.
	frame_system::CheckNonce<Runtime>,
	// Checks that the weight is valid.
	frame_system::CheckWeight<Runtime>,
	// Ensures that the sender has enough funds to pay for the transaction
	// and deducts the fee from the sender's account.
	pallet_transaction_payment::ChargeTransactionPayment<Runtime>,
);

// Composes the runtime by adding all the used pallets and deriving necessary types.
#[frame_construct_runtime]
mod runtime {
	/// The main runtime type.
	#[runtime::runtime]
	#[runtime::derive(
		RuntimeCall,
		RuntimeEvent,
		RuntimeError,
		RuntimeOrigin,
		RuntimeFreezeReason,
		RuntimeHoldReason,
		RuntimeSlashReason,
		RuntimeLockId,
		RuntimeTask
	)]
	pub struct Runtime;

	/// Mandatory system pallet that should always be included in a FRAME runtime.
	#[runtime::pallet_index(0)]
	pub type System = frame_system::Pallet<Runtime>;

	/// Provides a way for consensus systems to set and check the onchain time.
	#[runtime::pallet_index(1)]
	pub type Timestamp = pallet_timestamp::Pallet<Runtime>;

	/// Provides the ability to keep track of balances.
	#[runtime::pallet_index(2)]
	pub type Balances = pallet_balances::Pallet<Runtime>;

	/// Provides a way to execute privileged functions.
	#[runtime::pallet_index(3)]
	pub type Sudo = pallet_sudo::Pallet<Runtime>;

	/// Provides the ability to charge for extrinsic execution.
	#[runtime::pallet_index(4)]
	pub type TransactionPayment = pallet_transaction_payment::Pallet<Runtime>;

	/// Provides a way to manage randomness pulses.
	#[runtime::pallet_index(5)]
	pub type IdnManager = pallet_idn_manager::Pallet<Runtime>;

	/// Provides a way to ingest randomness.
	#[runtime::pallet_index(6)]
	pub type RandBeacon = pallet_randomness_beacon::Pallet<Runtime>;

<<<<<<< HEAD
	/// Provides a way to consume randomness.
	#[runtime::pallet_index(7)]
	pub type IdnConsumer = pallet_idn_consumer::Pallet<Runtime>;

	#[runtime::pallet_index(8)]
	pub type Preimage = pallet_preimage::Pallet<Runtime>;

	#[runtime::pallet_index(9)]
	pub type Scheduler = pallet_scheduler::Pallet<Runtime>;
=======
	#[runtime::pallet_index(7)]
	pub type Contracts = pallet_contracts::Pallet<Runtime>;
>>>>>>> 7da89895
}

parameter_types! {
	pub const Version: RuntimeVersion = VERSION;
}

/// Implements the types required for the system pallet.
#[derive_impl(frame_system::config_preludes::SolochainDefaultConfig)]
impl frame_system::Config for Runtime {
	type Block = Block;
	type Version = Version;
	// Use the account data from the balances pallet
	type AccountData = pallet_balances::AccountData<<Runtime as pallet_balances::Config>::Balance>;
}

// Implements the types required for the balances pallet.
#[derive_impl(pallet_balances::config_preludes::TestDefaultConfig)]
impl pallet_balances::Config for Runtime {
	type AccountStore = System;
}

// Implements the types required for the sudo pallet.
#[derive_impl(pallet_sudo::config_preludes::TestDefaultConfig)]
impl pallet_sudo::Config for Runtime {}

// Implements the types required for the sudo pallet.
#[derive_impl(pallet_timestamp::config_preludes::TestDefaultConfig)]
impl pallet_timestamp::Config for Runtime {}

// Implements the types required for the transaction payment pallet.
#[derive_impl(pallet_transaction_payment::config_preludes::TestDefaultConfig)]
impl pallet_transaction_payment::Config for Runtime {
	type OnChargeTransaction = pallet_transaction_payment::FungibleAdapter<Balances, ()>;
	// Setting fee as independent of the weight of the extrinsic for demo purposes
	type WeightToFee = NoFee<<Self as pallet_balances::Config>::Balance>;
	// Setting fee as fixed for any length of the call data for demo purposes
	type LengthToFee = FixedFee<1, <Self as pallet_balances::Config>::Balance>;
}

impl pallet_randomness_beacon::Config for Runtime {
	type RuntimeEvent = RuntimeEvent;
	type WeightInfo = ();
	type SignatureVerifier = sp_idn_crypto::verifier::QuicknetVerifier;
	type MaxSigsPerBlock = ConstU8<30>;
	type Pulse = RuntimePulse;
	type Dispatcher = IdnManager;
}

use frame_system::limits::BlockWeights;

parameter_types! {
	/// Importing a block with 0 Extrinsics.
	pub const BlockExecutionWeight: Weight =
		Weight::from_parts(frame_support::weights::constants::WEIGHT_REF_TIME_PER_NANOS.saturating_mul(5_000_000), 0);
	pub RuntimeBlockWeights: BlockWeights = BlockWeights::builder()
		.base_block(BlockExecutionWeight::get())
		.build_or_panic();
	pub MaximumSchedulerWeight: Weight = Perbill::from_percent(80) *
		RuntimeBlockWeights::get().max_block;
}

impl pallet_scheduler::Config for Runtime {
	type RuntimeEvent = RuntimeEvent;
	type RuntimeOrigin = RuntimeOrigin;
	type PalletsOrigin = crate::OriginCaller;
	type RuntimeCall = RuntimeCall;
	type MaximumWeight = MaximumSchedulerWeight;
	type ScheduleOrigin = EnsureRoot<AccountId>;
	#[cfg(feature = "runtime-benchmarks")]
	type MaxScheduledPerBlock = ConstU32<512>;
	#[cfg(not(feature = "runtime-benchmarks"))]
	type MaxScheduledPerBlock = ConstU32<50>;
	type WeightInfo = pallet_scheduler::weights::SubstrateWeightInfo<Runtime>;
	type OriginPrivilegeCmp = frame_support::traits::EqualPrivilegeOnly;
	type Preimages = Preimage;
	// type BlockNumberProvider = frame_system::Pallet<Runtime>;
}

parameter_types! {
	pub const PreimageHoldReason: RuntimeHoldReason =
		RuntimeHoldReason::Preimage(pallet_preimage::HoldReason::Preimage);
}

pub type Balance = u64;
parameter_types! {
	pub const DepositPerItem: Balance = 0;
	pub const DepositPerByte: Balance = 0;
}

impl pallet_preimage::Config for Runtime {
	type WeightInfo = pallet_preimage::weights::SubstrateWeight<Runtime>;
	type RuntimeEvent = RuntimeEvent;
	type Currency = Balances;
	type ManagerOrigin = EnsureRoot<AccountId>;
	type Consideration = frame_support::traits::fungible::HoldConsideration<
		AccountId,
		Balances,
		PreimageHoldReason,
		frame_support::traits::LinearStoragePrice<DepositPerItem, DepositPerByte, Balance>,
	>;
}

parameter_types! {
	pub const PalletId: frame_support::PalletId = frame_support::PalletId(*b"idn_mngr");
	pub const TreasuryAccount: AccountId32 = AccountId32::new([123u8; 32]);
	pub const SDMultiplier: u64 = 10;
	pub const MaxSubscriptions: u32 = 2_000;
	pub const SiblingParaId: u32 = 88;
	pub const MaxTerminatableSubs: u32 = 200;
}

#[derive(TypeInfo)]
pub struct MaxMetadataLen;

impl Get<u32> for MaxMetadataLen {
	fn get() -> u32 {
		8
	}
}

pub struct AllowSiblingsOnly;
impl Contains<Location> for AllowSiblingsOnly {
	fn contains(location: &Location) -> bool {
		matches!(location.unpack(), (1, [Parachain(_)]))
	}
}

impl TryConvert<RuntimeOrigin, Location> for AllowSiblingsOnly {
	// There's no XCM in the Kitchensink runtime, so we can just return a hardcoded value.
	fn try_convert(_origin: RuntimeOrigin) -> Result<Location, RuntimeOrigin> {
		Ok(Location::new(1, [Parachain(SiblingParaId::get())]))
	}
}

impl pallet_idn_manager::Config for Runtime {
	type RuntimeEvent = RuntimeEvent;
	type Currency = Balances;
	type FeesManager = FeesManagerImpl<TreasuryAccount, SubscriptionOf<Runtime>, Balances>;
	type DepositCalculator = DepositCalculatorImpl<SDMultiplier, u64>;
	type PalletId = PalletId;
	type RuntimeHoldReason = RuntimeHoldReason;
	type Pulse = RuntimePulse;
	type WeightInfo = ();
	type Xcm = ();
	type MaxMetadataLen = MaxMetadataLen;
	type Credits = u64;
	type MaxSubscriptions = MaxSubscriptions;
	type MaxTerminatableSubs = MaxTerminatableSubs;
	type SubscriptionId = [u8; 32];
	type DiffBalance = DiffBalanceImpl<BalanceOf<Runtime>>;
	type SiblingOrigin = xcm_builder::EnsureXcmOrigin<RuntimeOrigin, AllowSiblingsOnly>;
}

pub const MOCK_IDN_PARA_ID: u32 = 88;
parameter_types! {
	pub MockSiblingIdnLocation: Location = Location::new(1, Parachain(MOCK_IDN_PARA_ID));
	pub const ConsumerParaId: u32 = 2001;
	pub const ConsumerPalletId: frame_support::PalletId = frame_support::PalletId(*b"idn_cons");
	pub const AssetHubFee: u128 = 1_000;
}

pub struct AllowIdnSiblingOnly;
impl Contains<Location> for AllowIdnSiblingOnly {
	fn contains(location: &Location) -> bool {
		matches!(location.unpack(), (1, [Parachain(MOCK_IDN_PARA_ID)]))
	}
}

impl TryConvert<RuntimeOrigin, Location> for AllowIdnSiblingOnly {
	// There's no XCM in the Kitchensink runtime, so we can just return a hardcoded value.
	fn try_convert(_origin: RuntimeOrigin) -> Result<Location, RuntimeOrigin> {
		Ok(Location::new(1, [Parachain(MOCK_IDN_PARA_ID)]))
	}
}
impl pallet_idn_consumer::Config for Runtime {
	type RuntimeEvent = RuntimeEvent;
	type PulseConsumer = impls::PulseConsumerImpl;
	type QuoteConsumer = impls::QuoteConsumerImpl;
	type SubInfoConsumer = impls::SubInfoConsumerImpl;
	type SiblingIdnLocation = MockSiblingIdnLocation;
	type IdnOrigin = xcm_builder::EnsureXcmOrigin<RuntimeOrigin, AllowIdnSiblingOnly>;
	type Xcm = ();
	type PalletId = ConsumerPalletId;
	type ParaId = ConsumerParaId;
	type AssetHubFee = AssetHubFee;
	type WeightInfo = pallet_idn_consumer::weights::SubstrateWeight<Runtime>;
}

parameter_types! {
	pub const DepositPerItem: interface::Balance = deposit(1, 0) as u64;
	pub const DepositPerByte: interface::Balance = deposit(0, 1) as u64;
	pub const DefaultDepositLimit: interface::Balance = deposit(1024, 1024 * 1024) as u64;
	pub Schedule: pallet_contracts::Schedule<Runtime> = Default::default();
	pub CodeHashLockupDepositPercent: Perbill = Perbill::from_percent(30);
}

impl pallet_contracts::Config for Runtime {
	type Time = Timestamp;
	type Randomness = RandBeacon;
	type Currency = Balances;
	type RuntimeEvent = RuntimeEvent;
	type RuntimeCall = RuntimeCall;
	/// The safest default is to allow no calls at all.
	///
	/// Runtimes should whitelist dispatchables that are allowed to be called from contracts
	/// and make sure they are stable. Dispatchables exposed to contracts are not allowed to
	/// change because that would break already deployed contracts. The `Call` structure itself
	/// is not allowed to change the indices of existing pallets, too.
	type CallFilter = Nothing;
	type DepositPerItem = DepositPerItem;
	type DepositPerByte = DepositPerByte;
	type DefaultDepositLimit = DefaultDepositLimit;
	type CallStack = [pallet_contracts::Frame<Self>; 5];
	type WeightPrice = pallet_transaction_payment::Pallet<Self>;
	type WeightInfo = pallet_contracts::weights::SubstrateWeight<Self>;
	type ChainExtension = ();
	type Schedule = Schedule;
	type AddressGenerator = pallet_contracts::DefaultAddressGenerator;
	type MaxCodeLen = ConstU32<{ 123 * 1024 }>;
	type MaxStorageKeyLen = ConstU32<128>;
	type UnsafeUnstableInterface = ConstBool<false>;
	type UploadOrigin = EnsureSigned<Self::AccountId>;
	type InstantiateOrigin = EnsureSigned<Self::AccountId>;
	type MaxDebugBufferLen = ConstU32<{ 2 * 1024 * 1024 }>;
	type MaxTransientStorageSize = ConstU32<{ 1 * 1024 * 1024 }>;
	type RuntimeHoldReason = RuntimeHoldReason;
	#[cfg(not(feature = "runtime-benchmarks"))]
	type Migrations = ();
	#[cfg(feature = "runtime-benchmarks")]
	type Migrations = pallet_contracts::migration::codegen::BenchMigrations;
	type MaxDelegateDependencies = ConstU32<32>;
	type CodeHashLockupDepositPercent = CodeHashLockupDepositPercent;
	type Debug = ();
	type Environment = ();
	type ApiVersion = ();
	type Xcm = ();
}

type Block = frame::runtime::types_common::BlockOf<Runtime, TxExtension>;
type Header = HeaderFor<Runtime>;

type RuntimeExecutive =
	Executive<Runtime, Block, frame_system::ChainContext<Runtime>, Runtime, AllPalletsWithSystem>;

impl_runtime_apis! {
	impl apis::Core<Block> for Runtime {
		fn version() -> RuntimeVersion {
			VERSION
		}

		fn execute_block(block: Block) {
			RuntimeExecutive::execute_block(block)
		}

		fn initialize_block(header: &Header) -> ExtrinsicInclusionMode {
			RuntimeExecutive::initialize_block(header)
		}
	}
	impl apis::Metadata<Block> for Runtime {
		fn metadata() -> OpaqueMetadata {
			OpaqueMetadata::new(Runtime::metadata().into())
		}

		fn metadata_at_version(version: u32) -> Option<OpaqueMetadata> {
			Runtime::metadata_at_version(version)
		}

		fn metadata_versions() -> Vec<u32> {
			Runtime::metadata_versions()
		}
	}

	impl apis::BlockBuilder<Block> for Runtime {
		fn apply_extrinsic(extrinsic: ExtrinsicFor<Runtime>) -> ApplyExtrinsicResult {
			RuntimeExecutive::apply_extrinsic(extrinsic)
		}

		fn finalize_block() -> HeaderFor<Runtime> {
			RuntimeExecutive::finalize_block()
		}

		fn inherent_extrinsics(data: InherentData) -> Vec<ExtrinsicFor<Runtime>> {
			data.create_extrinsics()
		}

		fn check_inherents(
			block: Block,
			data: InherentData,
		) -> CheckInherentsResult {
			data.check_extrinsics(&block)
		}
	}

	impl apis::TaggedTransactionQueue<Block> for Runtime {
		fn validate_transaction(
			source: TransactionSource,
			tx: ExtrinsicFor<Runtime>,
			block_hash: <Runtime as frame_system::Config>::Hash,
		) -> TransactionValidity {
			RuntimeExecutive::validate_transaction(source, tx, block_hash)
		}
	}

	impl apis::OffchainWorkerApi<Block> for Runtime {
		fn offchain_worker(header: &HeaderFor<Runtime>) {
			RuntimeExecutive::offchain_worker(header)
		}
	}

	impl apis::SessionKeys<Block> for Runtime {
		fn generate_session_keys(_seed: Option<Vec<u8>>) -> Vec<u8> {
			Default::default()
		}

		fn decode_session_keys(
			_encoded: Vec<u8>,
		) -> Option<Vec<(Vec<u8>, apis::KeyTypeId)>> {
			Default::default()
		}
	}

	impl apis::AccountNonceApi<Block, interface::AccountId, interface::Nonce> for Runtime {
		fn account_nonce(account: interface::AccountId) -> interface::Nonce {
			System::account_nonce(account)
		}
	}

	impl pallet_transaction_payment_rpc_runtime_api::TransactionPaymentApi<
		Block,
		interface::Balance,
	> for Runtime {
		fn query_info(uxt: ExtrinsicFor<Runtime>, len: u32) -> RuntimeDispatchInfo<interface::Balance> {
			TransactionPayment::query_info(uxt, len)
		}
		fn query_fee_details(uxt: ExtrinsicFor<Runtime>, len: u32) -> FeeDetails<interface::Balance> {
			TransactionPayment::query_fee_details(uxt, len)
		}
		fn query_weight_to_fee(weight: Weight) -> interface::Balance {
			TransactionPayment::weight_to_fee(weight)
		}
		fn query_length_to_fee(length: u32) -> interface::Balance {
			TransactionPayment::length_to_fee(length)
		}
	}

	impl apis::GenesisBuilder<Block> for Runtime {
		fn build_state(config: Vec<u8>) -> sp_genesis_builder::Result {
			build_state::<RuntimeGenesisConfig>(config)
		}

		fn get_preset(id: &Option<PresetId>) -> Option<Vec<u8>> {
			get_preset::<RuntimeGenesisConfig>(id, self::genesis_config_presets::get_preset)
		}

		fn preset_names() -> Vec<PresetId> {
			self::genesis_config_presets::preset_names()
		}
	}

	#[cfg(feature = "runtime-benchmarks")]
	impl frame_benchmarking::Benchmark<Block> for Runtime {
		fn benchmark_metadata(extra: bool) -> (
			Vec<frame_benchmarking::BenchmarkList>,
			Vec<frame_support::traits::StorageInfo>,
		) {
			use frame_benchmarking::BenchmarkList;
			use frame_support::traits::StorageInfoTrait;

			let mut list = Vec::<BenchmarkList>::new();
			list_benchmarks!(list, extra);

			let storage_info = AllPalletsWithSystem::storage_info();
			(list, storage_info)
		}

		fn dispatch_benchmark(
			config: frame_benchmarking::BenchmarkConfig
		) -> Result<Vec<frame_benchmarking::BenchmarkBatch>, alloc::string::String> {
			use frame_benchmarking::BenchmarkBatch;
			use sp_storage::TrackedStorageKey;

			use frame_support::traits::WhitelistedStorageKeys;
			let whitelist: Vec<TrackedStorageKey> = AllPalletsWithSystem::whitelisted_storage_keys();

			let mut batches = Vec::<BenchmarkBatch>::new();
			let params = (&config, &whitelist);
			add_benchmarks!(params, batches);

			Ok(batches)
		}
	}

	impl pallet_contracts::ContractsApi<Block, AccountId, Balance, BlockNumber, Hash, EventRecord> for Runtime
	{
		fn call(
			origin: AccountId,
			dest: AccountId,
			value: Balance,
			gas_limit: Option<Weight>,
			storage_deposit_limit: Option<Balance>,
			input_data: Vec<u8>,
		) -> pallet_contracts::ContractExecResult<Balance, EventRecord> {
			let gas_limit = gas_limit.unwrap_or(RuntimeBlockWeights::get().max_block);
			Contracts::bare_call(
				origin,
				dest,
				value,
				gas_limit,
				storage_deposit_limit,
				input_data,
				pallet_contracts::DebugInfo::UnsafeDebug,
				pallet_contracts::CollectEvents::UnsafeCollect,
				pallet_contracts::Determinism::Enforced,
			)
		}

		fn instantiate(
			origin: AccountId,
			value: Balance,
			gas_limit: Option<Weight>,
			storage_deposit_limit: Option<Balance>,
			code: pallet_contracts::Code<Hash>,
			data: Vec<u8>,
			salt: Vec<u8>,
		) -> pallet_contracts::ContractInstantiateResult<AccountId, Balance, EventRecord>
		{
			let gas_limit = gas_limit.unwrap_or(RuntimeBlockWeights::get().max_block);
			Contracts::bare_instantiate(
				origin,
				value,
				gas_limit,
				storage_deposit_limit,
				code,
				data,
				salt,
				pallet_contracts::DebugInfo::UnsafeDebug,
				pallet_contracts::CollectEvents::UnsafeCollect,
			)
		}

		fn upload_code(
			origin: AccountId,
			code: Vec<u8>,
			storage_deposit_limit: Option<Balance>,
			determinism: pallet_contracts::Determinism,
		) -> pallet_contracts::CodeUploadResult<Hash, Balance>
		{
			Contracts::bare_upload_code(
				origin,
				code,
				storage_deposit_limit,
				determinism,
			)
		}

		fn get_storage(
			address: AccountId,
			key: Vec<u8>,
		) -> pallet_contracts::GetStorageResult {
			Contracts::get_storage(
				address,
				key
			)
		}
	}
}

pub mod interface {
	use super::Runtime;
	use polkadot_sdk::{polkadot_sdk_frame as frame, *};

	pub type Block = super::Block;
	pub use frame::runtime::types_common::OpaqueBlock;
	pub type AccountId = <Runtime as frame_system::Config>::AccountId;
	pub type Nonce = <Runtime as frame_system::Config>::Nonce;
	pub type Hash = <Runtime as frame_system::Config>::Hash;
	pub type Balance = <Runtime as pallet_balances::Config>::Balance;
	pub type MinimumBalance = <Runtime as pallet_balances::Config>::ExistentialDeposit;
}<|MERGE_RESOLUTION|>--- conflicted
+++ resolved
@@ -32,12 +32,9 @@
 	sp_runtime::{traits::TryConvert, AccountId32},
 };
 use alloc::vec::Vec;
-<<<<<<< HEAD
-use bp_idn::types::RuntimePulse;
-=======
 use frame_support::traits::Nothing;
-use idn_runtime::{configs::RuntimeBlockWeights, types::RuntimePulse, Balance, BlockNumber, Hash};
->>>>>>> 7da89895
+use bp_idn::types::{BlockNumber, RuntimePulse};
+use crate::interface::Hash;
 use pallet_idn_manager::{
 	impls::{DepositCalculatorImpl, DiffBalanceImpl, FeesManagerImpl},
 	BalanceOf, SubscriptionOf,
@@ -54,6 +51,8 @@
 use sp_runtime::Perbill;
 use xcm::v5::{Junction::Parachain, Location};
 
+pub type Balance = u64;
+
 /// Provides getters for genesis configuration presets.
 pub mod genesis_config_presets {
 	use super::*;
@@ -101,43 +100,6 @@
 	}
 }
 
-<<<<<<< HEAD
-// /// We assume that ~10% of the block weight is consumed by `on_initialize` handlers.
-// /// This is used to limit the maximal weight of a single extrinsic.
-// const AVERAGE_ON_INITIALIZE_RATIO: Perbill = Perbill::from_percent(10);
-// /// We allow `Normal` extrinsics to fill up the block up to 75%, the rest can be used
-// /// by  Operational  extrinsics.
-// const NORMAL_DISPATCH_RATIO: Perbill = Perbill::from_percent(75);
-// /// We allow for 2 seconds of compute with a 6 second average block time, with maximum proof size.
-// const MAXIMUM_BLOCK_WEIGHT: Weight =
-// 	Weight::from_parts(WEIGHT_REF_TIME_PER_SECOND.saturating_mul(2), u64::MAX);
-
-// parameter_types! {
-// 	pub const BlockHashCount: BlockNumber = 2400;
-// 	pub const Version: RuntimeVersion = VERSION;
-// 	pub RuntimeBlockLength: BlockLength =
-// 		BlockLength::max_with_normal_ratio(5 * 1024 * 1024, NORMAL_DISPATCH_RATIO);
-// 	pub RuntimeBlockWeights: BlockWeights = BlockWeights::builder()
-// 		.base_block(BlockExecutionWeight::get())
-// 		.for_class(DispatchClass::all(), |weights| {
-// 			weights.base_extrinsic = ExtrinsicBaseWeight::get();
-// 		})
-// 		.for_class(DispatchClass::Normal, |weights| {
-// 			weights.max_total = Some(NORMAL_DISPATCH_RATIO * MAXIMUM_BLOCK_WEIGHT);
-// 		})
-// 		.for_class(DispatchClass::Operational, |weights| {
-// 			weights.max_total = Some(MAXIMUM_BLOCK_WEIGHT);
-// 			// Operational transactions have some extra reserved space, so that they
-// 			// are included even if block reached `MAXIMUM_BLOCK_WEIGHT`.
-// 			weights.reserved = Some(
-// 				MAXIMUM_BLOCK_WEIGHT - NORMAL_DISPATCH_RATIO * MAXIMUM_BLOCK_WEIGHT
-// 			);
-// 		})
-// 		.avg_block_initialization(AVERAGE_ON_INITIALIZE_RATIO)
-// 		.build_or_panic();
-// 	// pub MaxCollectivesProposalWeight: Weight = Perbill::from_percent(50) * RuntimeBlockWeights::get().max_block;
-// }
-=======
 // Unit = the base number of indivisible units for balances
 pub const UNIT: Balance = 1_000_000_000_000;
 pub const CENTIUNIT: Balance = 10_000_000_000;
@@ -155,7 +117,6 @@
 	<Runtime as frame_system::Config>::RuntimeEvent,
 	<Runtime as frame_system::Config>::Hash,
 >;
->>>>>>> 7da89895
 
 /// The runtime version.
 #[runtime_version]
@@ -243,20 +204,23 @@
 	#[runtime::pallet_index(6)]
 	pub type RandBeacon = pallet_randomness_beacon::Pallet<Runtime>;
 
-<<<<<<< HEAD
 	/// Provides a way to consume randomness.
 	#[runtime::pallet_index(7)]
 	pub type IdnConsumer = pallet_idn_consumer::Pallet<Runtime>;
 
+	// timelocked transactions
 	#[runtime::pallet_index(8)]
 	pub type Preimage = pallet_preimage::Pallet<Runtime>;
 
 	#[runtime::pallet_index(9)]
 	pub type Scheduler = pallet_scheduler::Pallet<Runtime>;
-=======
-	#[runtime::pallet_index(7)]
+	
+	// smart contracts
+	#[runtime::pallet_index(10)]
+	pub type RandomnessCollectiveFlip = pallet_insecure_randomness_collective_flip::Pallet<Runtime>;
+
+	#[runtime::pallet_index(11)]
 	pub type Contracts = pallet_contracts::Pallet<Runtime>;
->>>>>>> 7da89895
 }
 
 parameter_types! {
@@ -340,7 +304,6 @@
 		RuntimeHoldReason::Preimage(pallet_preimage::HoldReason::Preimage);
 }
 
-pub type Balance = u64;
 parameter_types! {
 	pub const DepositPerItem: Balance = 0;
 	pub const DepositPerByte: Balance = 0;
@@ -445,17 +408,19 @@
 	type WeightInfo = pallet_idn_consumer::weights::SubstrateWeight<Runtime>;
 }
 
+impl pallet_insecure_randomness_collective_flip::Config for Runtime {}
+
 parameter_types! {
-	pub const DepositPerItem: interface::Balance = deposit(1, 0) as u64;
-	pub const DepositPerByte: interface::Balance = deposit(0, 1) as u64;
-	pub const DefaultDepositLimit: interface::Balance = deposit(1024, 1024 * 1024) as u64;
+	// pub const DepositPerItem: Balance = deposit(1, 0) as u64;
+	// pub const DepositPerByte: Balance = deposit(0, 1) as u64;
+	pub const DefaultDepositLimit: Balance = deposit(1024, 1024 * 1024) as u64;
 	pub Schedule: pallet_contracts::Schedule<Runtime> = Default::default();
 	pub CodeHashLockupDepositPercent: Perbill = Perbill::from_percent(30);
 }
 
 impl pallet_contracts::Config for Runtime {
 	type Time = Timestamp;
-	type Randomness = RandBeacon;
+	type Randomness = RandomnessCollectiveFlip;
 	type Currency = Balances;
 	type RuntimeEvent = RuntimeEvent;
 	type RuntimeCall = RuntimeCall;
@@ -586,18 +551,18 @@
 
 	impl pallet_transaction_payment_rpc_runtime_api::TransactionPaymentApi<
 		Block,
-		interface::Balance,
+		Balance,
 	> for Runtime {
-		fn query_info(uxt: ExtrinsicFor<Runtime>, len: u32) -> RuntimeDispatchInfo<interface::Balance> {
+		fn query_info(uxt: ExtrinsicFor<Runtime>, len: u32) -> RuntimeDispatchInfo<Balance> {
 			TransactionPayment::query_info(uxt, len)
 		}
-		fn query_fee_details(uxt: ExtrinsicFor<Runtime>, len: u32) -> FeeDetails<interface::Balance> {
+		fn query_fee_details(uxt: ExtrinsicFor<Runtime>, len: u32) -> FeeDetails<Balance> {
 			TransactionPayment::query_fee_details(uxt, len)
 		}
-		fn query_weight_to_fee(weight: Weight) -> interface::Balance {
+		fn query_weight_to_fee(weight: Weight) -> Balance {
 			TransactionPayment::weight_to_fee(weight)
 		}
-		fn query_length_to_fee(length: u32) -> interface::Balance {
+		fn query_length_to_fee(length: u32) -> Balance {
 			TransactionPayment::length_to_fee(length)
 		}
 	}
