--- conflicted
+++ resolved
@@ -16,44 +16,4 @@
 
 //! Types for the IDN runtime.
 
-<<<<<<< HEAD
-use codec::{Decode, Encode};
-use scale_info::TypeInfo;
-
-// TODO: correctly define these types https://github.com/ideal-lab5/idn-sdk/issues/186
-
-type Rand = [u8; 32];
-type Round = u64;
-type Sig = [u8; 48];
-
-#[derive(Encode, Decode, Clone, Copy, PartialEq, Eq, Debug, TypeInfo)]
-pub struct Pulse {
-	pub rand: Rand,
-	pub round: Round,
-	pub sig: Sig,
-}
-
-impl sp_idn_traits::pulse::Pulse for Pulse {
-	type Rand = Rand;
-	type Round = Round;
-	type Sig = Sig;
-
-	fn rand(&self) -> Self::Rand {
-		self.rand
-	}
-
-	fn round(&self) -> Self::Round {
-		self.round
-	}
-
-	fn sig(&self) -> Self::Sig {
-		self.sig
-	}
-
-	fn valid(&self) -> bool {
-		true
-	}
-}
-=======
-pub use sp_consensus_randomness_beacon::types::OpaquePulse;
->>>>>>> fa445062
+pub use sp_consensus_randomness_beacon::types::OpaquePulse;