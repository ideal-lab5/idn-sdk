--- conflicted
+++ resolved
@@ -186,18 +186,12 @@
 simple-mermaid = { version = "0.1.1" }
 
 # Parity SCALE Codec
-<<<<<<< HEAD
-codec = { package = "parity-scale-codec", version = "3.7.4", default-features = false, features = ["derive"] }
-scale = { package = "parity-scale-codec", version = "3.7.4", default-features = false, features = ["derive"] }
-scale-info = { version = "2.11.6", default-features = false, features = ["derive"] }
-=======
 codec = { package = "parity-scale-codec", version = "3.7.4", default-features = false, features = [
     "derive",
 ] }
 scale-info = { version = "2.11.6", default-features = false, features = [
     "derive",
 ] }
->>>>>>> ee3f427b
 
 # ink! dependencies
 ink = { version = "5.1.1", default-features = false }
