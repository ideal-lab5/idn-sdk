--- conflicted
+++ resolved
@@ -45,33 +45,8 @@
 default_constructed_unit_structs = { level = "allow", priority = 2 } # stylistic
 
 [workspace.dependencies]
-<<<<<<< HEAD
-# Async & Concurrency
+# Async, Concurrency, & Networking
 async-trait = "=0.1.86"
-tokio = { version = "^1", features = ["full"] }
-
-# Serialization
-serde = { version = "=1.0.218", default-features = false }
-
-# Polkadot & Substrate
-frame-benchmarking = { version = "=38.0.0", default-features = false }
-frame-support = { version = "=38.2.0", default-features = false }
-frame-system = { version = "=38.0.0", default-features = false }
-sp-core = { version = "=34.0.0", default-features = false }
-sp-inherents = { version = "=34.0.0", default-features = false }
-sp-io = { version = "=38.0.0", default-features = false }
-sp-keystore = { version = "=0.34.0", default-features = false }
-sp-runtime = { version = "=39.0.5", default-features = false }
-
-# Arkworks (crypto)
-sp-ark-bls12-381 = { git = "https://github.com/paritytech/arkworks-substrate", version = "=0.4.2", default-features = false }
-ark-bls12-381 = { version = "=0.4.0", features = ["curve"], default-features = false }
-ark-serialize = { version = "=0.4.2", features = ["derive"], default-features = false }
-ark-ec = { version = "=0.4.2", default-features = false }
-ark-std = { version = "=0.4.0", default-features = false }
-=======
-# Async, Concurrency, & Networking
-async-trait = "0.1.85"
 futures = "0.3"
 futures-timer = "3.0.3"
 libp2p = { version = "0.55.0", features = [
@@ -91,7 +66,7 @@
 # Serialization
 array-bytes = { version = "6.2.2", default-features = false }
 hex = { version = "0.4", features = ["serde"], default-features = false }
-serde = { version = "1.0.197", default-features = false }
+serde = { version = "=1.0.218", default-features = false }
 serde_json = { version = "1.0.132", default-features = false }
 
 # Polkadot & Substrate
@@ -116,7 +91,6 @@
 ark-std = { version = "0.4.0", default-features = false }
 sha2 = { version = "0.10.8" }
 timelock = { version = "0.0.1", default-features = false }
->>>>>>> 94f1b7fa
 
 # Logging & Utilities
 log = { version = "=0.4.26", default-features = false }
