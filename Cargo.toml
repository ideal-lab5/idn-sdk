--- conflicted
+++ resolved
@@ -84,48 +84,6 @@
 prost = { version = "0.13.4", default-features = false, features = ["prost-derive"] }
 
 # Polkadot & Substrate
-<<<<<<< HEAD
-frame-benchmarking = { version = "=39.0.0", default-features = false }
-frame-executive = { version = "=39.0.0", default-features = false }
-frame-support = { version = "=39.0.0", default-features = false }
-frame-system = { version = "=39.1.0", default-features = false }
-pallet-balances = { version = "=40.0.0", default-features = false }
-pallet-xcm = { version = "=18.0.0", default-features = false }
-polkadot-sdk = { version = "=0.12.0", default-features = false }
-sc-basic-authorship = { version = "=0.48.0", default-features = false }
-sc-block-builder = { version = "*", default-features = false }
-sc-cli = { version = "=0.50.0", default-features = false }
-sc-client-api = { version = "=38.0.0", default-features = false }
-sc-consensus = { version = "=0.47.0", default-features = false }
-sc-consensus-manual-seal = { version = "=0.49.0", default-features = false }
-sc-executor = { version = "=0.41.0", default-features = false }
-sc-offchain = { version = "=43.0.0", default-features = false }
-sc-service = { version = "=0.49.0", default-features = false }
-sc-telemetry = { version = "=28.0.0", default-features = false }
-sc-transaction-pool = { version = "=38.1.0", default-features = false }
-sc-transaction-pool-api = { version = "=38.1.0", default-features = false }
-sc-network = { version = "=0.48.2", default-features = false }
-sc-utils = { version = "=18.0.0", default-features = false }
-sp-arithmetic = { version = "=26.0.0", default-features = false }
-sp-api = { version = "=35.0.0",  default-features = false }
-sp-blockchain = { version = "=38.0.0" } 
-sp-block-builder = { version = "=35.0.0", default-features = false }
-sp-consensus = { version = "=0.41.0" }
-sp-core = { version = "=35.0.0", default-features = false }
-sp-genesis-builder = { version = "=0.16.0", default-features = false }
-sp-inherents = { version = "=35.0.0", default-features = false }
-sp-io = { version = "=39.0.0", default-features = false }
-sp-keystore = { version = "=0.41.0", default-features = false }
-sp-runtime = { version = "=40.1.0", default-features = false }
-sp-std = { version = "=14.0.0", default-features = false }
-sp-timestamp = { version = "=35.0.0", default-features = false }
-sp-version = { version = "=38.0.0", default-features = false }
-substrate-build-script-utils = { version = "=11.0.0", default-features = false }
-substrate-frame-rpc-system = { version = "=42.0.0", default-features = false }
-xcm = { version = "=15.0.1", default-features = false, package = "staging-xcm" }
-xcm-builder = { version = "=18.0.0", default-features = false, package = "staging-xcm-builder" }
-prometheus-endpoint = { version = "0.17.0", default-features = false, package = "substrate-prometheus-endpoint" }
-=======
 frame-benchmarking = { version = "39.0.0", default-features = false }
 frame-executive = { version = "39.0.0", default-features = false }
 frame-support = { version = "39.0.0", default-features = false }
@@ -146,6 +104,7 @@
 pallet-transaction-payment-rpc-runtime-api = { version = "39.0.0", default-features = false }
 polkadot-sdk = { version = "0.12.0", default-features = false }
 sc-basic-authorship = { version = "0.48.0", default-features = false }
+sc-block-builder = { version = "0.44.0", default-features = false }
 sc-cli = { version = "0.50.0", default-features = false }
 sc-client-api = { version = "38.0.0", default-features = false }
 sc-consensus = { version = "0.47.0", default-features = false }
@@ -162,6 +121,7 @@
 sp-api = { version = "35.0.0",  default-features = false }
 sp-blockchain = { version = "38.0.0", default-features = false }
 sp-block-builder = { version = "35.0.0", default-features = false }
+sp-consensus = { version = "=0.41.0" }
 sp-core = { version = "35.0.0", default-features = false }
 sp-genesis-builder = { version = "0.16.0", default-features = false }
 sp-inherents = { version = "35.0.0", default-features = false }
@@ -199,7 +159,6 @@
 xcm = { version = "15.0.1", default-features = false, package = "staging-xcm" }
 xcm-builder = { version = "18.0.0", default-features = false, package = "staging-xcm-builder" }
 xcm-executor = { version = "18.0.0", package = "staging-xcm-executor", default-features = false }
->>>>>>> 01927675
 
 # Arkworks & Crypto
 sp-ark-bls12-381 = { git = "https://github.com/paritytech/arkworks-substrate", version = "0.4.2", default-features = false }
@@ -250,15 +209,9 @@
 sp-consensus-randomness-beacon = { path = "./primitives/consensus/randomness-beacon", default-features = false }
 sp-idn-traits = { path = "./primitives/traits", default-features = false }
 sp-idn-types = { path = "./primitives/types", default-features = false }
-<<<<<<< HEAD
-idn-sdk-kitchensink-runtime = { path = "./kitchensink/runtime" }
-idn-sdk-kitchensink-node = { path = "./kitchensink/node" }
-    
-=======
 idn-sdk-kitchensink-runtime = { path = "./chains/kitchensink/runtime" }
 idn-sdk-kitchensink-node = { path = "./chains/kitchensink/node" }
 idn-runtime = { path = "./chains/ideal-network/runtime" }
 idn-node = { path = "./chains/ideal-network/node" }
 idn-consumer-runtime = { path = "./chains/idn-consumer/runtime" }
-idn-consumer-node = { path = "./chains/idn-consumer/node" }
->>>>>>> 01927675
+idn-consumer-node = { path = "./chains/idn-consumer/node" }