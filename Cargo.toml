--- conflicted
+++ resolved
@@ -216,12 +216,9 @@
 sp-consensus-randomness-beacon = { path = "./primitives/consensus/randomness-beacon", default-features = false }
 sp-idn-crypto = { path = "./primitives/crypto", default-features = false }
 sp-idn-traits = { path = "./primitives/traits", default-features = false }
-<<<<<<< HEAD
 sp-idn-types = { path = "./primitives/types", default-features = false }
 idn-client-contract-lib = { path = "./contracts/idn-client-contract-lib", default-features = false }
 idn-example-consumer-contract = { path = "./contracts/idn-example-consumer-contract", default-features = false }
-=======
->>>>>>> fa445062
 idn-sdk-kitchensink-runtime = { path = "./chains/kitchensink/runtime" }
 idn-sdk-kitchensink-node = { path = "./chains/kitchensink/node" }
 idn-runtime = { path = "./chains/ideal-network/runtime" }
