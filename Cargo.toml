--- conflicted
+++ resolved
@@ -4,11 +4,7 @@
     "client/consensus/randomness-beacon",
     "primitives/consensus/beefy-etf",
     "primitives/consensus/randomness-beacon",
-<<<<<<< HEAD
-    "pallets/beefy-etf", 
-=======
     "pallets/beefy-etf",
->>>>>>> 2b43cf28
     "pallets/beefy-mmr-etf",
     "pallets/drand",
     "pallets/etf",
@@ -57,11 +53,7 @@
 
 
 [workspace.dependencies]
-<<<<<<< HEAD
-async-trait = { version = "0.1.79" }
-=======
 async-trait = "0.1.85"
->>>>>>> 2b43cf28
 polkavm = "0.9.3"
 polkavm-linker = "0.9.2"
 polkavm-derive = "0.9.1"
