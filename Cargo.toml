[workspace]
members = [
    "client/consensus/randomness-beacon",
    "primitives/consensus/randomness-beacon",
    "primitives/crypto",
    "primitives/traits",
    "pallets/randomness-beacon",
    "pallets/idn-consumer",
    "pallets/idn-manager",
    "chains/kitchensink/runtime",
    "chains/kitchensink/node",
    "chains/ideal-network/runtime",
    "chains/ideal-network/node",
    "chains/idn-consumer/runtime",
    "chains/idn-consumer/node",
]
resolver = "2"

[workspace.package]
edition = "2021"
authors = ["Ideal Labs <hello@idealabs.network>"]
repository = "https://github.com/ideal-lab5/idn-sdk"
homepage = "https://idealabs.network"
license = "Apache-2.0"

[workspace.lints.rust]
suspicious_double_ref_op = { level = "allow", priority = 2 }

[workspace.lints.clippy]
all = { level = "allow", priority = 0 }
correctness = { level = "warn", priority = 1 }
complexity = { level = "warn", priority = 1 }
if-same-then-else = { level = "allow", priority = 2 }
zero-prefixed-literal = { level = "allow", priority = 2 }            # 00_1000_000
type_complexity = { level = "allow", priority = 2 }                  # raison d'etre
nonminimal-bool = { level = "allow", priority = 2 }                  # maybe
borrowed-box = { level = "allow", priority = 2 }                     # Reasonable to fix this one
too-many-arguments = { level = "allow", priority = 2 }               # (Turning this on would lead to)
needless-lifetimes = { level = "allow", priority = 2 }               # generated code
unnecessary_cast = { level = "allow", priority = 2 }                 # Types may change
identity-op = { level = "allow", priority = 2 }                      # One case where we do 0 +
useless_conversion = { level = "allow", priority = 2 }               # Types may change
unit_arg = { level = "allow", priority = 2 }                         # stylistic
option-map-unit-fn = { level = "allow", priority = 2 }               # stylistic
bind_instead_of_map = { level = "allow", priority = 2 }              # stylistic
erasing_op = { level = "allow", priority = 2 }                       # E.g. 0 * DOLLARS
eq_op = { level = "allow", priority = 2 }                            # In tests we test equality.
while_immutable_condition = { level = "allow", priority = 2 }        # false positives
needless_option_as_deref = { level = "allow", priority = 2 }         # false positives
derivable_impls = { level = "allow", priority = 2 }                  # false positives
stable_sort_primitive = { level = "allow", priority = 2 }            # prefer stable sort
extra-unused-type-parameters = { level = "allow", priority = 2 }     # stylistic
default_constructed_unit_structs = { level = "allow", priority = 2 } # stylistic

[workspace.dependencies]
color-print = "0.3.7"
serde = { version = "1.0.217", default-features = false }
serde_json = { version = "1.0.137", default-features = false }
smallvec = "1.13.2"

# Async, Concurrency, & Networking
async-trait = "0.1.86"
futures = "0.3.31"
futures-timer = "3.0.3"
libp2p = { version = "0.55.0", features = [
    "gossipsub",
    "noise",
    "tcp",
    "ping",
    "dns",
    "async-std",
    "tokio",
    "websocket",
    "quic",
    "yamux",
] }
thiserror = { version = "1.0.64" }
tokio = { version = "^1", features = ["full"] }

# Serialization
array-bytes = { version = "6.2.2", default-features = false }
hex = { version = "0.4", features = ["serde"], default-features = false }
hex-literal = "0.4.1"
prost = { version = "0.13.4", default-features = false, features = ["prost-derive"] }

# Polkadot & Substrate
frame-benchmarking = { version = "39.0.0", default-features = false }
frame-executive = { version = "39.0.0", default-features = false }
frame-support = { version = "39.0.0", default-features = false }
frame-system = { version = "39.1.0", default-features = false }
frame-system-benchmarking = { version = "39.0.0", default-features = false }
frame-system-rpc-runtime-api = { version = "35.0.0", default-features = false }
frame-metadata-hash-extension = { version = "0.7.0", default-features = false }
frame-try-runtime = { version = "0.45.0", default-features = false }
pallet-aura = { version = "38.0.0", default-features = false }
pallet-authorship = { version = "39.0.0", default-features = false }
pallet-balances = { version = "40.0.0", default-features = false }
pallet-message-queue = { version = "42.0.0", default-features = false }
pallet-session = { version = "39.0.0", default-features = false }
pallet-sudo = { version = "39.0.0", default-features = false }
pallet-timestamp = { version = "38.0.0", default-features = false }
pallet-transaction-payment = { version = "39.0.0", default-features = false }
pallet-transaction-payment-rpc = "42.0.0"
pallet-transaction-payment-rpc-runtime-api = { version = "39.0.0", default-features = false }
polkadot-sdk = { version = "0.12.0", default-features = false }
sc-basic-authorship = { version = "0.48.0", default-features = false }
sc-block-builder = { version = "0.44.0", default-features = false }
sc-cli = { version = "0.50.0", default-features = false }
sc-client-api = { version = "38.0.0", default-features = false }
sc-consensus = { version = "0.47.0", default-features = false }
sc-consensus-manual-seal = { version = "0.49.0", default-features = false }
sc-executor = { version = "0.41.0", default-features = false }
sc-offchain = { version = "43.0.0", default-features = false }
sc-service = { version = "0.49.0", default-features = false }
sc-telemetry = { version = "28.0.0", default-features = false }
sc-transaction-pool = { version = "38.1.0", default-features = false }
sc-transaction-pool-api = { version = "38.1.0", default-features = false }
sc-network = { version = "0.48.2", default-features = false }
sc-utils = { version = "18.0.0", default-features = false }
sp-arithmetic = { version = "26.0.0", default-features = false }
sp-api = { version = "35.0.0",  default-features = false }
sp-blockchain = { version = "38.0.0", default-features = false }
sp-block-builder = { version = "35.0.0", default-features = false }
<<<<<<< HEAD
sp-consensus = { version = "=0.41.0" }
=======
sp-consensus = { version = "0.41.0" }
>>>>>>> d8b834ae
sp-core = { version = "35.0.0", default-features = false }
sp-genesis-builder = { version = "0.16.0", default-features = false }
sp-inherents = { version = "35.0.0", default-features = false }
sp-io = { version = "39.0.0", default-features = false }
sp-keystore = { version = "0.41.0", default-features = false }
sp-runtime = { version = "40.1.0", default-features = false }
sp-std = { version = "14.0.0", default-features = false }
sp-timestamp = { version = "35.0.0", default-features = false }
sp-version = { version = "38.0.0", default-features = false }
substrate-frame-rpc-system = { version = "42.0.0", default-features = false }
frame-benchmarking-cli = "46.0.0"
frame-support-procedural = { version = "31.0.0", default-features = false }
prometheus-endpoint = { version = "0.17.1", default-features = false, package = "substrate-prometheus-endpoint" }
sc-chain-spec = "41.0.0"
sc-network-sync = "0.47.0"
sc-rpc = "43.0.0"
sc-sysinfo = "41.0.0"
sc-tracing = "38.0.0"
sp-consensus-aura = { version = "0.41.0", default-features = false }
sp-keyring = { version = "40.0.0", default-features = false }
sp-offchain = { version = "35.0.0", default-features = false }
sp-session = { version = "37.0.0", default-features = false }
sp-transaction-pool = { version = "35.0.0", default-features = false }

# Build
substrate-build-script-utils = { version = "11.0.0", default-features = false }
substrate-wasm-builder = "25.0.0"

# Polkadot
pallet-xcm = { version = "18.0.0", default-features = false }
polkadot-cli = "22.0.1"
polkadot-parachain-primitives = { version = "15.0.0", default-features = false }
polkadot-primitives = "17.0.0"
polkadot-runtime-common = { version = "18.0.0", default-features = false }
xcm = { version = "15.0.1", default-features = false, package = "staging-xcm" }
xcm-builder = { version = "18.0.0", default-features = false, package = "staging-xcm-builder" }
xcm-executor = { version = "18.0.0", package = "staging-xcm-executor", default-features = false }

# Arkworks & Crypto
sp-ark-bls12-381 = { git = "https://github.com/paritytech/arkworks-substrate", version = "0.4.2", default-features = false }
ark-bls12-381 = { version = "0.4.0", features = ["curve"], default-features = false }
ark-serialize = { version = "0.4.2", features = ["derive"], default-features = false }
ark-ec = { version = "0.4.2", default-features = false }
ark-std = { version = "0.4.0", default-features = false }
sha2 = { version = "0.10.8", default-features = false }
timelock = { version = "0.0.1", default-features = false }

# Logging & Utilities
clap = { version = "4.5.26", features = ["derive"] }
docify = { version = "0.2.9" }
jsonrpsee = { version = "0.24.7", features = ["server"] }
log = { version = "0.4.26", default-features = false }
simple-mermaid = { version = "0.1.1" }

# Parity SCALE Codec
codec = { package = "parity-scale-codec", version = "3.7.4", default-features = false, features = ["derive"] }
scale-info = { version = "2.11.6", default-features = false, features = ["derive"] }

# Cumulus
cumulus-client-cli = "0.21.0"
cumulus-client-collator = "0.21.0"
cumulus-client-consensus-aura = "0.21.0"
cumulus-client-consensus-common = "0.21.0"
cumulus-client-consensus-proposer = "0.17.0"
cumulus-client-service = "0.22.0"
cumulus-pallet-aura-ext = { version = "0.18.0", default-features = false }
cumulus-pallet-parachain-system = { version = "0.18.0", default-features = false }
cumulus-pallet-session-benchmarking = { version = "20.0.0", default-features = false }
cumulus-pallet-xcm = { version = "0.18.0", default-features = false }
cumulus-pallet-xcmp-queue = { version = "0.18.0", default-features = false }
cumulus-primitives-aura = { version = "0.16.0", default-features = false }
cumulus-primitives-core = { version = "0.17.0", default-features = false }
cumulus-primitives-parachain-inherent = "0.17.0"
cumulus-primitives-storage-weight-reclaim = { version = "9.0.0", default-features = false }
cumulus-primitives-utility = { version = "0.18.0", default-features = false }
cumulus-relay-chain-interface = "0.21.0"
pallet-collator-selection = { version = "20.0.0", default-features = false }
parachains-common = { version = "19.0.0", default-features = false }
parachain-info = { version = "0.18.0", package = "staging-parachain-info", default-features = false }

# IDN
pallet-idn-manager = { path = "./pallets/idn-manager", default-features = false }
pallet-randomness-beacon = { path = "./pallets/randomness-beacon", default-features = false }
sc-consensus-randomness-beacon = { path = "./client/consensus/randomness-beacon", default-features = false }
sp-consensus-randomness-beacon = { path = "./primitives/consensus/randomness-beacon", default-features = false }
sp-idn-crypto = { path = "./primitives/crypto", default-features = false }
sp-idn-traits = { path = "./primitives/traits", default-features = false }
idn-sdk-kitchensink-runtime = { path = "./chains/kitchensink/runtime" }
idn-sdk-kitchensink-node = { path = "./chains/kitchensink/node" }
idn-runtime = { path = "./chains/ideal-network/runtime" }
idn-node = { path = "./chains/ideal-network/node" }
idn-consumer-runtime = { path = "./chains/idn-consumer/runtime" }
idn-consumer-node = { path = "./chains/idn-consumer/node" }<|MERGE_RESOLUTION|>--- conflicted
+++ resolved
@@ -121,11 +121,7 @@
 sp-api = { version = "35.0.0",  default-features = false }
 sp-blockchain = { version = "38.0.0", default-features = false }
 sp-block-builder = { version = "35.0.0", default-features = false }
-<<<<<<< HEAD
-sp-consensus = { version = "=0.41.0" }
-=======
 sp-consensus = { version = "0.41.0" }
->>>>>>> d8b834ae
 sp-core = { version = "35.0.0", default-features = false }
 sp-genesis-builder = { version = "0.16.0", default-features = false }
 sp-inherents = { version = "35.0.0", default-features = false }
