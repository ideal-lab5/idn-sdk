[workspace]
members = [
    "contracts/",
    "client/consensus/randomness-beacon",
    "primitives/consensus/randomness-beacon",
    "primitives/crypto",
    "primitives/traits",
    "pallets/randomness-beacon",
    "pallets/idn-consumer",
    "pallets/idn-manager",
    "pallets/timelock",
    "chains/ideal-network/runtime",
    "chains/ideal-network/node",
    "chains/ideal-network/bridge",
    "chains/idn-consumer-chain/runtime",
    "chains/idn-consumer-chain/node",
]
resolver = "2"


[workspace.package]
edition = "2021"
authors = ["Ideal Labs <hello@idealabs.network>"]
repository = "https://github.com/ideal-lab5/idn-sdk"
homepage = "https://idealabs.network"
license = "Apache-2.0"

[workspace.lints.rust]
suspicious_double_ref_op = { level = "allow", priority = 2 }

[workspace.lints.clippy]
all = { level = "allow", priority = 0 }
correctness = { level = "warn", priority = 1 }
complexity = { level = "warn", priority = 1 }
if-same-then-else = { level = "allow", priority = 2 }
zero-prefixed-literal = { level = "allow", priority = 2 }            # 00_1000_000
type_complexity = { level = "allow", priority = 2 }                  # raison d'etre
nonminimal-bool = { level = "allow", priority = 2 }                  # maybe
borrowed-box = { level = "allow", priority = 2 }                     # Reasonable to fix this one
too-many-arguments = { level = "allow", priority = 2 }               # (Turning this on would lead to)
needless-lifetimes = { level = "allow", priority = 2 }               # generated code
unnecessary_cast = { level = "allow", priority = 2 }                 # Types may change
identity-op = { level = "allow", priority = 2 }                      # One case where we do 0 +
useless_conversion = { level = "allow", priority = 2 }               # Types may change
unit_arg = { level = "allow", priority = 2 }                         # stylistic
option-map-unit-fn = { level = "allow", priority = 2 }               # stylistic
bind_instead_of_map = { level = "allow", priority = 2 }              # stylistic
erasing_op = { level = "allow", priority = 2 }                       # E.g. 0 * DOLLARS
eq_op = { level = "allow", priority = 2 }                            # In tests we test equality.
while_immutable_condition = { level = "allow", priority = 2 }        # false positives
needless_option_as_deref = { level = "allow", priority = 2 }         # false positives
derivable_impls = { level = "allow", priority = 2 }                  # false positives
stable_sort_primitive = { level = "allow", priority = 2 }            # prefer stable sort
extra-unused-type-parameters = { level = "allow", priority = 2 }     # stylistic
default_constructed_unit_structs = { level = "allow", priority = 2 } # stylistic

[workspace.dependencies]
color-print = "0.3.7"
smallvec = { version = "1.13.2", default-features = false }

# Async, Concurrency, & Networking
async-std = "1.13.0"
async-trait = "0.1.88"
futures = "0.3.31"
futures-timer = "3.0.3"
libp2p = { version = "0.55.0", features = [
    "async-std",
    "dns",
    "gossipsub",
    "identify",
    "macros",
    "noise",
    "ping",
    "tcp",
    "tokio",
    "websocket",
    "quic",
    "yamux",
] }
thiserror = { version = "1.0.69" }
tokio = { version = "^1", features = ["full"] }
tracing = { version = "0.1.41" }
tracing-test = { version = " 0.2.5" }

# Testing
mockall = "0.13.1"
parking_lot = "0.12.4"
proptest = "1.7.0"

# Serialization
array-bytes = { version = "6.2.2", default-features = false }
hex = { version = "0.4", features = ["serde"], default-features = false }
hex-literal = "0.4.1"
prost = { version = "0.13.4", default-features = false, features = [
    "prost-derive",
] }
serde = { version = "1.0.217", default-features = false }
serde_json = { version = "1.0.137", default-features = false }

# Polkadot & Substrate
frame-benchmarking = { version = "40.0.0", default-features = false }
frame-executive = { version = "40.0.0", default-features = false }
frame-support = { version = "40.1.0", default-features = false }
frame-system = { version = "40.1.0", default-features = false }
frame-system-benchmarking = { version = "40.0.0", default-features = false }
frame-system-rpc-runtime-api = { version = "36.0.0", default-features = false }
frame-metadata-hash-extension = { version = "0.8.0", default-features = false }
frame-try-runtime = { version = "0.46.0", default-features = false }
ink = { version = "5.1.1", default-features = false }
pallet-aura = { version = "39.0.0", default-features = false }
pallet-authorship = { version = "40.0.0", default-features = false }
pallet-balances = { version = "41.1.0", default-features = false }
pallet-message-queue = { version = "43.1.0", default-features = false }
pallet-preimage = { version = "40.0.0", default-features = false }
pallet-session = { version = "40.0.0", default-features = false }
pallet-sudo = { version = "40.0.0", default-features = false }
pallet-timestamp = { version = "39.0.0", default-features = false }
pallet-transaction-payment = { version = "40.0.0", default-features = false }
pallet-transaction-payment-rpc = "43.0.0"
pallet-transaction-payment-rpc-runtime-api = { version = "40.0.0", default-features = false }
polkadot-sdk = { version = "2503.0.1", default-features = false }
sc-basic-authorship = { version = "0.49.0", default-features = false }
sc-block-builder = { version = "0.44.0", default-features = false }
sc-cli = { version = "0.51.0", default-features = false }
sc-client-api = { version = "39.0.0", default-features = false }
sc-consensus = { version = "0.48.0", default-features = false }
sc-consensus-aura = { version = "0.49.0", default-features = false }
sc-consensus-manual-seal = { version = "0.50.0", default-features = false }
sc-executor = { version = "0.42.0", default-features = false }
sc-offchain = { version = "44.0.0", default-features = false }
sc-service = { version = "0.50.0", default-features = false }
sc-telemetry = { version = "28.1.0", default-features = false }
sc-transaction-pool = { version = "39.0.0", default-features = false }
sc-transaction-pool-api = { version = "39.0.0", default-features = false }
sc-network = { version = "0.49.0", default-features = false }
sc-utils = { version = "18.0.0", default-features = false }
sp-arithmetic = { version = "26.0.0", default-features = false }
sp-api = { version = "36.0.1", default-features = false }
sp-application-crypto = { version = "40.1.0", default-features = false }
sp-blockchain = { version = "39.0.0", default-features = false }
sp-block-builder = { version = "36.0.0", default-features = false }
sp-consensus = "0.42.0"
sp-core = { version = "36.1.0", default-features = false }
sp-genesis-builder = { version = "0.17.0", default-features = false }
sp-inherents = { version = "36.0.0", default-features = false }
sp-io = { version = "40.0.0", default-features = false }
sp-keystore = { version = "0.42.0", default-features = false }
sp-runtime = { version = "41.1.0", default-features = false }
sp-state-machine = { version = "0.45.0", default-features = false }
sp-std = { version = "14.0.0", default-features = false }
sp-timestamp = { version = "36.0.0", default-features = false }
sp-tracing ={ version = "17.1.0", default-features = false }
sp-version = { version = "39.0.0", default-features = false }
substrate-frame-rpc-system = { version = "43.0.0", default-features = false }
frame-benchmarking-cli = "47.0.0"
frame-support-procedural = { version = "33.0.0", default-features = false }
prometheus-endpoint = { version = "0.17.2", default-features = false, package = "substrate-prometheus-endpoint" }
sc-chain-spec = { version = "42.0.0", default-features = false }
sc-network-sync = { version = "0.48.0", default-features = false }
sc-rpc = { version = "44.0.0", default-features = false }
sc-sysinfo = { version = "42.0.0", default-features = false }
sc-tracing = { version = "39.0.0", default-features = false }
sp-consensus-aura = { version = "0.42.0", default-features = false }
sp-externalities = { version = "0.30.0", default-features = false }
sp-keyring = { version = "41.0.0", default-features = false }
sp-offchain = { version = "36.0.0", default-features = false }
sp-session = { version = "38.1.0", default-features = false }
sp-transaction-pool = { version = "36.0.0", default-features = false }
sp-weights = { version = "31.1.0", default-features = false} 

# Contracts & pallet-revive
pallet-contracts = { version = "40.1.0", default-features = false }
pallet-insecure-randomness-collective-flip = { version = "28.0.0", default-features = false }
pallet-revive = { version = "0.6.0", default-features = false }

# Build
substrate-build-script-utils = { version = "11.0.0", default-features = false }
substrate-wasm-builder = "26.0.0"

# Polkadot
pallet-xcm = { version = "19.1.1", default-features = false }
polkadot-cli = { version = "23.0.0", default-features = false }
polkadot-parachain-primitives = { version = "16.1.0", default-features = false }
polkadot-core-primitives = { version = "17.1.0", default-features = false }
polkadot-primitives = { version = "18.1.0", default-features = false }
polkadot-runtime-common = { version = "19.1.0", default-features = false }
xcm = { version = "16.1.0", default-features = false, package = "staging-xcm" }
xcm-builder = { version = "20.0.0", default-features = false, package = "staging-xcm-builder" }
xcm-executor = { version = "19.1.0", package = "staging-xcm-executor", default-features = false }
xcm-runtime-apis = { version = "0.7.1", default-features = false }
pallet-xcm-benchmarks = { version = "20.0.0", default-features = false }

# Arkworks & Crypto
ark-bls12-381 = { version = "0.5.0", features = [
    "curve",
], default-features = false }
ark-serialize = { version = "0.5.0", features = [
    "derive",
], default-features = false }
ark-ec = { version = "0.5.0", default-features = false }
ark-ff = { version = "0.5.0", default-features = false }
ark-std = { version = "0.5.0", default-features = false }
<<<<<<< HEAD
rand = "0.8.5"
=======
rand = { version = "0.9.2", default-features = false }
>>>>>>> main
rand_chacha = { version = "0.9.0", default-features = false }
sha2 = { version = "0.10.2", default-features = false }
timelock = { version = "0.3.0", default-features = false } 

# Logging & Utilities
clap = { version = "4.5.26", features = ["derive"] }
docify = { version = "0.2.9", default-features = false }
jsonrpsee = { version = "0.24.7", features = ["server"] }
log = { version = "0.4.26", default-features = false }
simple-mermaid = { version = "0.1.1", default-features = false }
substrate-test-utils = { version = "3.0.0" }
<<<<<<< HEAD

=======
>>>>>>> main

# Parity SCALE Codec
codec = { package = "parity-scale-codec", version = "3.7.5", default-features = false, features = [
    "derive",
] }
scale-info = { version = "2.11.6", default-features = false, features = [
    "derive",
] }

# Cumulus
cumulus-client-cli = { version = "0.22.0", default-features = false }
cumulus-client-collator = { version = "0.22.0", default-features = false }
cumulus-client-consensus-aura = { version = "0.22.0", default-features = false }
cumulus-client-consensus-common = { version = "0.22.0", default-features = false }
cumulus-client-consensus-proposer = { version = "0.19.0", default-features = false }
cumulus-client-service = { version = "0.23.0", default-features = false }
cumulus-pallet-aura-ext = { version = "0.20.0", default-features = false }
cumulus-pallet-parachain-system = { version = "0.20.0", default-features = false }
cumulus-pallet-session-benchmarking = { version = "21.0.0", default-features = false }
cumulus-pallet-xcm = { version = "0.19.1", default-features = false }
cumulus-pallet-xcmp-queue = { version = "0.20.0", default-features = false }
cumulus-primitives-aura = { version = "0.17.0", default-features = false }
cumulus-primitives-core = { version = "0.18.1", default-features = false }
cumulus-primitives-parachain-inherent = { version = "0.18.1", default-features = false }
cumulus-primitives-storage-weight-reclaim = { version = "11.0.0", default-features = false }
cumulus-primitives-utility = { version = "0.20.0", default-features = false }
cumulus-relay-chain-interface = { version = "0.22.0", default-features = false }
pallet-collator-selection = { version = "21.0.0", default-features = false }
parachains-common = { version = "21.0.0", default-features = false }
parachain-info = { version = "0.20.0", package = "staging-parachain-info", default-features = false }

# IDN
<<<<<<< HEAD
bp-idn = { path = "./chains/ideal-network/bridge", default-features = false }
pallet-idn-manager = { path = "./pallets/idn-manager", default-features = false }
pallet-idn-consumer = { path = "./pallets/idn-consumer", default-features = false }
pallet-randomness-beacon = { path = "./pallets/randomness-beacon", default-features = false }
pallet-timelock-transactions = { path = "./pallets/timelock", default-features = false }
sc-consensus-randomness-beacon = { path = "./client/consensus/randomness-beacon", default-features = false }
sp-consensus-randomness-beacon = { path = "./primitives/consensus/randomness-beacon", default-features = false }
sp-idn-crypto = { path = "./primitives/crypto", default-features = false }
sp-idn-traits = { path = "./primitives/traits", default-features = false }
idn-sdk-kitchensink-runtime = { path = "./chains/kitchensink/runtime", default-features = false }
idn-sdk-kitchensink-node = { path = "./chains/kitchensink/node" }
idn-runtime = { path = "./chains/ideal-network/runtime", default-features = false }
idn-node = { path = "./chains/ideal-network/node" }
idn-consumer-runtime = { path = "./chains/idn-consumer-chain/runtime", default-features = false }
idn-consumer-node = { path = "./chains/idn-consumer-chain/node" }
=======
bp-idn = { path = "./chains/ideal-network/bridge", version = "0.0.1", default-features = false }
pallet-idn-manager = { path = "./pallets/idn-manager", version = "0.0.1", default-features = false }
pallet-idn-consumer = { path = "./pallets/idn-consumer", version = "0.0.1", default-features = false }
pallet-randomness-beacon = { path = "./pallets/randomness-beacon", version = "0.0.1", default-features = false }
sc-consensus-randomness-beacon = { path = "./client/consensus/randomness-beacon", version = "0.0.1", default-features = false }
sp-consensus-randomness-beacon = { path = "./primitives/consensus/randomness-beacon", version = "0.0.1", default-features = false }
sp-idn-crypto = { path = "./primitives/crypto", version = "0.0.1", default-features = false }
sp-idn-traits = { path = "./primitives/traits", version = "0.0.1", default-features = false }
idn-sdk-kitchensink-runtime = { path = "./chains/kitchensink/runtime", version = "0.1.0", default-features = false }
idn-sdk-kitchensink-node = { path = "./chains/kitchensink/node", version = "0.1.0" }
idn-runtime = { path = "./chains/ideal-network/runtime", version = "0.7.0", default-features = false }
idn-node = { path = "./chains/ideal-network/node", version = "0.3.0" }
idn-consumer-runtime = { path = "./chains/idn-consumer-chain/runtime", version = "0.5.0", default-features = false }
idn-consumer-node = { path = "./chains/idn-consumer-chain/node", version = "0.3.0" }
>>>>>>> b2861cf1
<|MERGE_RESOLUTION|>--- conflicted
+++ resolved
@@ -200,11 +200,7 @@
 ark-ec = { version = "0.5.0", default-features = false }
 ark-ff = { version = "0.5.0", default-features = false }
 ark-std = { version = "0.5.0", default-features = false }
-<<<<<<< HEAD
-rand = "0.8.5"
-=======
 rand = { version = "0.9.2", default-features = false }
->>>>>>> main
 rand_chacha = { version = "0.9.0", default-features = false }
 sha2 = { version = "0.10.2", default-features = false }
 timelock = { version = "0.3.0", default-features = false } 
@@ -216,10 +212,6 @@
 log = { version = "0.4.26", default-features = false }
 simple-mermaid = { version = "0.1.1", default-features = false }
 substrate-test-utils = { version = "3.0.0" }
-<<<<<<< HEAD
-
-=======
->>>>>>> main
 
 # Parity SCALE Codec
 codec = { package = "parity-scale-codec", version = "3.7.5", default-features = false, features = [
@@ -252,27 +244,11 @@
 parachain-info = { version = "0.20.0", package = "staging-parachain-info", default-features = false }
 
 # IDN
-<<<<<<< HEAD
-bp-idn = { path = "./chains/ideal-network/bridge", default-features = false }
-pallet-idn-manager = { path = "./pallets/idn-manager", default-features = false }
-pallet-idn-consumer = { path = "./pallets/idn-consumer", default-features = false }
-pallet-randomness-beacon = { path = "./pallets/randomness-beacon", default-features = false }
-pallet-timelock-transactions = { path = "./pallets/timelock", default-features = false }
-sc-consensus-randomness-beacon = { path = "./client/consensus/randomness-beacon", default-features = false }
-sp-consensus-randomness-beacon = { path = "./primitives/consensus/randomness-beacon", default-features = false }
-sp-idn-crypto = { path = "./primitives/crypto", default-features = false }
-sp-idn-traits = { path = "./primitives/traits", default-features = false }
-idn-sdk-kitchensink-runtime = { path = "./chains/kitchensink/runtime", default-features = false }
-idn-sdk-kitchensink-node = { path = "./chains/kitchensink/node" }
-idn-runtime = { path = "./chains/ideal-network/runtime", default-features = false }
-idn-node = { path = "./chains/ideal-network/node" }
-idn-consumer-runtime = { path = "./chains/idn-consumer-chain/runtime", default-features = false }
-idn-consumer-node = { path = "./chains/idn-consumer-chain/node" }
-=======
 bp-idn = { path = "./chains/ideal-network/bridge", version = "0.0.1", default-features = false }
 pallet-idn-manager = { path = "./pallets/idn-manager", version = "0.0.1", default-features = false }
 pallet-idn-consumer = { path = "./pallets/idn-consumer", version = "0.0.1", default-features = false }
 pallet-randomness-beacon = { path = "./pallets/randomness-beacon", version = "0.0.1", default-features = false }
+pallet-timelock-transactions = { path = "./pallets/timelock", version = "0.0.1", default-features = false }
 sc-consensus-randomness-beacon = { path = "./client/consensus/randomness-beacon", version = "0.0.1", default-features = false }
 sp-consensus-randomness-beacon = { path = "./primitives/consensus/randomness-beacon", version = "0.0.1", default-features = false }
 sp-idn-crypto = { path = "./primitives/crypto", version = "0.0.1", default-features = false }
@@ -282,5 +258,4 @@
 idn-runtime = { path = "./chains/ideal-network/runtime", version = "0.7.0", default-features = false }
 idn-node = { path = "./chains/ideal-network/node", version = "0.3.0" }
 idn-consumer-runtime = { path = "./chains/idn-consumer-chain/runtime", version = "0.5.0", default-features = false }
-idn-consumer-node = { path = "./chains/idn-consumer-chain/node", version = "0.3.0" }
->>>>>>> b2861cf1
+idn-consumer-node = { path = "./chains/idn-consumer-chain/node", version = "0.3.0" }