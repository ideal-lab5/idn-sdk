[package]
name = "sc-consensus-randomness-beacon"
version = "1.0.0"
authors.workspace = true
edition.workspace = true
license = "Apache-2.0"
repository.workspace = true
description = "Randomness-Beacon consensus client"
homepage = "https://idealabs.network"

[lints]
workspace = true

[dependencies]
codec.workspace = true
serde = { workspace = true, features = ["derive"] }
<<<<<<< HEAD
libp2p = { version = "=0.55.0", features = [
    "gossipsub",
    "noise",
    "tcp",
    "ping",
    "dns",
    "async-std",
    "tokio",
    "websocket",
    "yamux",
] }
prost = "=0.13.5"
prost-types = "=0.13.5"
log = { workspace = true }
futures = "=0.3"
=======
tokio.workspace = true
libp2p.workspace = true
prost = "0.13.4"
log = { workspace = true }
futures.workspace = true
>>>>>>> 94f1b7fa
scale-info.workspace = true
sc-utils.workspace = true

# arkworks dependencies
sp-ark-bls12-381 = { workspace = true, optional = true }
ark-bls12-381.workspace = true
ark-serialize.workspace = true

[build-dependencies]
prost-build = "=0.13.5"

[dev-dependencies]
<<<<<<< HEAD
async-std = "=1.13.0"
futures-timer = "=3.0.3"
rand = "=0.8.5"
tokio = { version = "=1.43.0", features = ["full"] }
=======
async-std = "1.13.0"
rand = "0.8.5"
tokio.workspace = true
>>>>>>> 94f1b7fa

 
[features]
e2e = []
host-arkworks = ["sp-ark-bls12-381/std"]<|MERGE_RESOLUTION|>--- conflicted
+++ resolved
@@ -14,29 +14,11 @@
 [dependencies]
 codec.workspace = true
 serde = { workspace = true, features = ["derive"] }
-<<<<<<< HEAD
-libp2p = { version = "=0.55.0", features = [
-    "gossipsub",
-    "noise",
-    "tcp",
-    "ping",
-    "dns",
-    "async-std",
-    "tokio",
-    "websocket",
-    "yamux",
-] }
-prost = "=0.13.5"
-prost-types = "=0.13.5"
-log = { workspace = true }
-futures = "=0.3"
-=======
 tokio.workspace = true
 libp2p.workspace = true
 prost = "0.13.4"
 log = { workspace = true }
 futures.workspace = true
->>>>>>> 94f1b7fa
 scale-info.workspace = true
 sc-utils.workspace = true
 
@@ -49,16 +31,9 @@
 prost-build = "=0.13.5"
 
 [dev-dependencies]
-<<<<<<< HEAD
-async-std = "=1.13.0"
-futures-timer = "=3.0.3"
-rand = "=0.8.5"
-tokio = { version = "=1.43.0", features = ["full"] }
-=======
 async-std = "1.13.0"
 rand = "0.8.5"
 tokio.workspace = true
->>>>>>> 94f1b7fa
 
  
 [features]
