[package]
name = "sc-consensus-randomness-beacon"
version = "1.0.0"
authors.workspace = true
edition.workspace = true
license = "Apache-2.0"
repository.workspace = true
description = "Randomness-Beacon consensus client"
homepage = "https://idealabs.network"

[lints]
workspace = true

[dependencies]
<<<<<<< HEAD
libp2p = { version = "=0.55.0", features = [
=======
codec.workspace = true
serde = { workspace = true, features = ["derive"] }
libp2p = { version = "0.55.0", features = [
>>>>>>> 72b60f54
    "gossipsub",
    "noise",
    "tcp",
    "ping",
    "dns",
    "async-std",
    "tokio",
    "websocket",
    "yamux",
] }
<<<<<<< HEAD
prost = "=0.13.4"
prost-types = "=0.13.4"
sp-consensus-randomness-beacon = { path = "../../../primitives/consensus/randomness-beacon" }
log = { workspace = true }
futures = "=0.3"
=======
prost = "0.13.4"
prost-types = "0.13.4"
log = { workspace = true }
futures = "0.3"
scale-info.workspace = true

# arkworks dependencies
sp-ark-bls12-381 = { workspace = true, optional = true }
ark-bls12-381.workspace = true
ark-serialize.workspace = true

[build-dependencies]
prost-build = "0.13.4"
>>>>>>> 72b60f54

[dev-dependencies]
async-std = "=1.13.0"
futures-timer = "=3.0.3"
rand = "=0.8.5"
tokio = { version = "=1.43.0", features = ["full"] }

[features]
e2e = []
host-arkworks = ["sp-ark-bls12-381/std"]<|MERGE_RESOLUTION|>--- conflicted
+++ resolved
@@ -12,13 +12,9 @@
 workspace = true
 
 [dependencies]
-<<<<<<< HEAD
-libp2p = { version = "=0.55.0", features = [
-=======
 codec.workspace = true
 serde = { workspace = true, features = ["derive"] }
 libp2p = { version = "0.55.0", features = [
->>>>>>> 72b60f54
     "gossipsub",
     "noise",
     "tcp",
@@ -29,13 +25,6 @@
     "websocket",
     "yamux",
 ] }
-<<<<<<< HEAD
-prost = "=0.13.4"
-prost-types = "=0.13.4"
-sp-consensus-randomness-beacon = { path = "../../../primitives/consensus/randomness-beacon" }
-log = { workspace = true }
-futures = "=0.3"
-=======
 prost = "0.13.4"
 prost-types = "0.13.4"
 log = { workspace = true }
@@ -49,7 +38,6 @@
 
 [build-dependencies]
 prost-build = "0.13.4"
->>>>>>> 72b60f54
 
 [dev-dependencies]
 async-std = "=1.13.0"
