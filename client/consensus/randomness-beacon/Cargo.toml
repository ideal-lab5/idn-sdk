--- conflicted
+++ resolved
@@ -16,13 +16,8 @@
 serde = { workspace = true, features = ["derive"] }
 tokio.workspace = true
 libp2p.workspace = true
-<<<<<<< HEAD
 prost.workspace = true
 log.workspace = true
-=======
-prost = "=0.13.5"
-log = { workspace = true }
->>>>>>> 7050cf40
 futures.workspace = true
 scale-info.workspace = true
 sc-utils.workspace = true
@@ -33,12 +28,6 @@
 ark-bls12-381.workspace = true
 ark-serialize.workspace = true
 
-<<<<<<< HEAD
-=======
-[build-dependencies]
-prost-build = "=0.13.5"
-
->>>>>>> 7050cf40
 [dev-dependencies]
 async-std = "=1.13.0"
 rand = "=0.8.5"
