/*
 * Copyright 2025 by Ideal Labs, LLC
 *
 * Licensed under the Apache License, Version 2.0 (the "License");
 * you may not use this file except in compliance with the License.
 * You may obtain a copy of the License at
 *
 *     http://www.apache.org/licenses/LICENSE-2.0
 *
 * Unless required by applicable law or agreed to in writing, software
 * distributed under the License is distributed on an "AS IS" BASIS,
 * WITHOUT WARRANTIES OR CONDITIONS OF ANY KIND, either express or implied.
 * See the License for the specific language governing permissions and
 * limitations under the License.
 */

//! # Gossipsub Network Subscription Client
//!
//! The `GossipsubNetwork` is a libp2p node designed to ingest well-formatted messages
//! from a gossipsub topic. The implemention is intended to be used with
//! the Drand beacon gossipsub topic, to which `Pulse` messages are published as protobuf messages.
//!
//! ## Overview
//!
//! - runs a libp2p node and handles peer connections
//! - subscribes to a gossipsub topic and writes well-formed messages to a [`SharedState`]
//!
//! ## Examples
//!
//! ``` no_run
//! use sc_consensus_randomness_beacon::gossipsub::GossipsubNetwork;
//! use sc_consensus_randomness_beacon::types::*;
//! use futures::StreamExt;
//! use libp2p::{
//! 		gossipsub,
//! 		gossipsub::{
//! 			Behaviour as GossipsubBehaviour, Config as GossipsubConfig, IdentTopic, MessageAuthenticity,
//! 		},
//! 		identity::Keypair,
//! 		swarm::{Swarm, SwarmEvent},
//! 		Multiaddr, SwarmBuilder,
//! };
//! use sc_utils::mpsc::tracing_unbounded;
//! use prost::Message;
//! use std::sync::{Arc, Mutex};
//!
//! let topic_str: &str =
//! 	"/drand/pubsub/v0.0.0/52db9ba70e0cc0f6eaf7803dd07447a1f5477735fd3f661792ba94600c84e971";
//! let maddr1: Multiaddr =
//! 	"/ip4/184.72.27.233/tcp/44544/p2p/12D3KooWBhAkxEn3XE7QanogjGrhyKBMC5GeM3JUTqz54HqS6VHG"
//! 		.parse()
//! 		.expect("The string is a well-formatted multiaddress. qed.");
//! let maddr2: Multiaddr =
//! 	"/ip4/54.193.191.250/tcp/44544/p2p/12D3KooWQqDi3D3KLfDjWATQUUE4o5aSshwBFi9JM36wqEPMPD5y"
//! 		.parse()
//! 		.expect("The string is a well-formatted multiaddress. qed.");
//! let local_identity: Keypair = Keypair::generate_ed25519();
//! let (tx, rx) = tracing_unbounded("drand-notification-channel", 100000);
//! let gossipsub_config = GossipsubConfig::default();
//! let mut gossipsub = GossipsubNetwork::new(&local_identity, gossipsub_config, tx, None).unwrap();
//! tokio::spawn(async move {
//! 	if let Err(e) = gossipsub.run(topic_str, vec![maddr1, maddr2]).await {
//! 		log::error!("Failed to run gossipsub network: {:?}", e);
//! 	}
//! });
//! ```
use crate::types::*;
use futures::StreamExt;
use libp2p::{
	gossipsub,
	gossipsub::{
		Behaviour as GossipsubBehaviour, Config as GossipsubConfig, IdentTopic, MessageAuthenticity,
	},
	identity::Keypair,
	swarm::{Swarm, SwarmEvent},
	Multiaddr, SwarmBuilder,
};
use prost::Message;
use sc_utils::mpsc::TracingUnboundedSender;

/// The default address instructing libp2p to choose a random open port on the local machine
const RAND_LISTEN_ADDR: &str = "/ip4/0.0.0.0/tcp/0";

/// Various errors that can be encountered
#[derive(Debug, Clone, PartialEq)]
pub enum Error {
	/// The signature buffer expects 48 bytes, but more were provided
	SignatureBufferCapacityExceeded,
	/// The message did not follow the expected format
	UnexpectedMessageFormat,
	/// The provided gossipsub behaviour is invalid
	InvalidGossipsubNetworkBehaviour,
	/// The multiaddress is invalid (likely the protocol is not supported)
	InvalidMultiaddress { who: Multiaddr },
	/// The swarm could not listen on the given port
	SwarmListenFailure,
}

/// A gossipsub network with any behaviour and shared state
pub struct GossipsubNetwork {
	/// The behaviour config for the swam
	swarm: Swarm<GossipsubBehaviour>,
	/// The mpsc channel sender
	sender: TracingUnboundedSender<OpaquePulse>,
	/// The number of peers the node is connected to
	pub(crate) connected_peers: u8,
}

impl GossipsubNetwork {
	/// Build a new gossipsub network.
	/// It constructs a libp2p [swarm](https://docs.rs/libp2p/latest/libp2p/struct.Swarm.html)
	/// where message authenticity requires signatures from the provided key and with a tcp-based
	/// transport layer.
	///
	/// * `key`: A libp2p keypair
	/// * `gossipsub_config`: A gossipsub config
	/// * `sender`: A `TracingUnboundedSender` that can send an `OpaquePulse`
	/// * `listen_addr`: An optional address to listen on. If None, a random local port is assigned.
	pub fn new(
		key: &Keypair,
		gossipsub_config: GossipsubConfig,
		sender: TracingUnboundedSender<OpaquePulse>,
		listen_addr: Option<&Multiaddr>,
	) -> Result<Self, Error> {
		let message_authenticity = MessageAuthenticity::Signed(key.clone());
		let gossipsub = GossipsubBehaviour::new(message_authenticity, gossipsub_config)
			.map_err(|_| Error::InvalidGossipsubNetworkBehaviour)?;
		// setup a libp2p swarm with tcp transport, using noise protocol for encryption
		// and yamux for multiplexing
		let mut swarm = SwarmBuilder::with_existing_identity(key.clone())
			.with_tokio()
			.with_tcp(
				libp2p::tcp::Config::default(),
				libp2p::noise::Config::new,
				libp2p::yamux::Config::default,
			)
			.expect("The TCP config is correct.")
			.with_behaviour(|_| gossipsub)
			.expect("The behaviour is well defined.")
			.build();

		// fallback to a randomly assigned open port if one was not provided
		let fallback = &RAND_LISTEN_ADDR.parse().expect("The multiaddress is well-formatted;QED.");
		let listen_addr = listen_addr.unwrap_or(fallback);

		swarm.listen_on(listen_addr.clone()).map_err(|_| Error::SwarmListenFailure)?;

		Ok(Self { swarm, sender, connected_peers: 0 })
	}

	/// Start the gossipsub network.
	/// It waits for peers to establish a connection, then writes well-formed messages received
	/// from the gossipsub topic to the shared state.
	///
	/// * `topic_str`: The gossipsub topic to subscribe to.
	/// * `peers`: A list of peers to dial.
	pub async fn run(&mut self, topic_str: &str, peers: Vec<Multiaddr>) -> Result<(), Error> {
		if !peers.is_empty() {
			for peer in &peers {
				self.swarm.dial((*peer).clone()).map_err(|_| {
					return Error::InvalidMultiaddress { who: (*peer).clone() };
				})?;
			}
			self.wait_for_peers(peers.len()).await;
		}

		self.subscribe(topic_str).await
	}

	/// Executes until at least `target_count` ConnectionEstablished events
	/// have been observed.
	/// * `target_count`: The number of connection established events to observe until it terminates
	async fn wait_for_peers(&mut self, target_count: usize) {
		let mut connected_peers = 0;
		while connected_peers < target_count {
			if let Some(SwarmEvent::ConnectionEstablished { .. }) = self.swarm.next().await {
				connected_peers += 1;
			}
		}
		self.connected_peers = connected_peers as u8;
	}

	/// Create a subscription to a gossipsub topic.
	/// It writes new messages to the SharedState whenever they are decodable as Pulses
	/// and ignores and messages it cannot understand.
	///
	/// * `topic_str`: The gossipsub topic to subscribe to.
	async fn subscribe(&mut self, topic_str: &str) -> Result<(), Error> {
		let topic = IdentTopic::new(topic_str);
		// *SRLabs: The error can never be encountered
		// Q: Can we use an expect, or is this unsafe?
		// Ref: https://docs.rs/libpp-gossipsub/0.48.0/src/libp2p_gossipsub/behaviour.rs.html#532
		// The error can only occur if the subscription filter rejects it, but we specify no filter.
		self.swarm
			.behaviour_mut()
			.subscribe(&topic)
			.expect("The libp2p gossipsub behavior has no subscription filter.");

		loop {
			match self.swarm.next().await {
				Some(SwarmEvent::Behaviour(gossipsub::Event::Message { message, .. })) => {
					match try_handle_pulse(&message.data) {
						Ok(pulse) => {
							self.sender.unbounded_send(pulse.clone()).unwrap();
						},
						Err(_) => {
							// handle non-decodable messages: https://github.com/ideal-lab5/idn-sdk/issues/60
						},
					}
				},
				_ => {
					// ignore all other events
				},
			}
		}
	}
}

pub(crate) fn try_handle_pulse(data: &[u8]) -> Result<OpaquePulse, Error> {
	let pulse = Pulse::decode(data).map_err(|_| Error::UnexpectedMessageFormat)?;
	let pulse: OpaquePulse =
		pulse.try_into().map_err(|_| Error::SignatureBufferCapacityExceeded)?;

	Ok(pulse)
}

#[cfg(test)]
mod tests {
	use super::*;
	use sc_utils::mpsc::{tracing_unbounded, TracingUnboundedReceiver};
	use tokio::time::{sleep, Duration};

	#[test]
	fn can_convert_valid_data_to_opaque_pulse() {
		let pulse = Pulse {
			round: 14475418,
			signature: [
				146, 37, 87, 193, 37, 144, 182, 61, 73, 122, 248, 242, 242, 43, 61, 28, 75, 93, 37,
				95, 131, 38, 3, 203, 216, 6, 213, 241, 244, 90, 162, 208, 90, 104, 76, 235, 84, 49,
				223, 95, 22, 186, 113, 163, 202, 195, 230, 117,
			]
			.to_vec(),
		};
		let opaque: OpaquePulse = pulse.clone().try_into().unwrap();
		let mut data = Vec::new();
		pulse.encode(&mut data).unwrap();

		let actual_opaque = try_handle_pulse(&data).unwrap();
		assert_eq!(opaque, actual_opaque, "The output should match the input");
	}

	#[test]
	fn can_fail_when_data_not_decodable_to_pulse() {
		let res = try_handle_pulse(&[1; 32]);
		assert!(res.is_err());
		assert_eq!(
			res,
			Err(Error::UnexpectedMessageFormat),
			"There should be an `UnexpectedMessageFormat` error."
		);
	}

	#[test]
	fn can_fail_when_pulse_signature_exceeds_buffer() {
		let pulse = Pulse {
			round: 14475418,
			signature: [
				146, 37, 87, 193, 37, 144, 182, 61, 73, 122, 248, 242, 242, 43, 61, 28, 75, 93, 37,
				95, 131, 38, 3, 203, 216, 6, 213, 241, 244, 90, 162, 208, 90, 104, 76, 235, 84, 49,
				223, 95, 22, 186, 113, 163, 202, 195, 230, 117, 0, 0, 0, 0, 0, 0, 0, 0, 0,
			]
			.to_vec(),
		};

		let expected_error = Error::SignatureBufferCapacityExceeded;

		let mut data = Vec::new();
		pulse.encode(&mut data).unwrap();

		let res = try_handle_pulse(&data);
		assert!(res.is_err());
		assert_eq!(
			res,
			Err(expected_error),
			"There should be an `SignatureBufferCapacityExceeded` error."
		);
	}

	fn build_node() -> (GossipsubNetwork, TracingUnboundedReceiver<OpaquePulse>) {
		let local_identity: Keypair = Keypair::generate_ed25519();
		let gossipsub_config = GossipsubConfig::default();
		let (tx, rx) = tracing_unbounded("drand-notification-channel", 100000);
		(GossipsubNetwork::new(&local_identity, gossipsub_config, tx, None).unwrap(), rx)
	}

	#[tokio::test]
	async fn can_not_build_node_with_invalid_gossipsub_behavior() {
		// supply a signing key but set anon validation, an invalid config
		let local_identity: Keypair = Keypair::generate_ed25519();
		let gossipsub_config = libp2p::gossipsub::ConfigBuilder::default()
			.validation_mode(libp2p::gossipsub::ValidationMode::Anonymous)
			.build()
			.unwrap();
		let (tx, _rx) = tracing_unbounded("drand-notification-channel", 100000);
		let res = GossipsubNetwork::new(&local_identity, gossipsub_config, tx, None);
		assert!(res.is_err());
	}

	#[tokio::test]
	async fn can_build_new_node() {
		let (node, _rx) = build_node();
		assert!(node.connected_peers == 0, "There should be no connected peers.");
	}

	#[tokio::test]
	async fn can_build_new_node_with_listen_addr() {
		let local_identity: Keypair = Keypair::generate_ed25519();
		let gossipsub_config = GossipsubConfig::default();
		let (tx, _rx) = tracing_unbounded("drand-notification-channel", 100000);
		let listen_addr: Multiaddr = "/ip4/0.0.0.0/tcp/4001".parse().unwrap();
		let node = GossipsubNetwork::new(&local_identity, gossipsub_config, tx, Some(&listen_addr))
			.unwrap();
		assert!(node.connected_peers == 0, "There should be no connected peers.");
<<<<<<< HEAD
	}

	#[tokio::test]
	async fn can_build_node_and_run_without_peers() {
		let topic_str = "test";
		let (mut node, _rx) = build_node();

		let mut is_err: bool = false;

		tokio::spawn(async move {
			if let Err(_e) = node.run(topic_str, vec![]).await {
				is_err = true;
			}
		});

		sleep(Duration::from_secs(1)).await;

		assert!(!is_err, "There should be no errors.");
	}

	#[tokio::test]
=======
	}

	#[tokio::test]
	async fn can_build_node_and_run_without_peers() {
		let topic_str = "test";
		let (mut node, _rx) = build_node();

		let mut is_err: bool = false;

		tokio::spawn(async move {
			if let Err(_e) = node.run(topic_str, vec![]).await {
				is_err = true;
			}
		});

		sleep(Duration::from_secs(1)).await;

		assert!(!is_err, "There should be no errors.");
	}

	#[tokio::test]
>>>>>>> 94f1b7fa
	async fn can_build_node_and_fail_with_random_peers() {
		let topic_str = "test";
		let (mut node, _rx) = build_node();

		let fake_peer: Multiaddr = Multiaddr::empty().with_p2p(libp2p::PeerId::random()).unwrap();

		let mut is_err: bool = false;

		tokio::spawn(async move {
			if let Err(_e) = node.run(topic_str, vec![fake_peer]).await {
				is_err = true;
			}
		});

		sleep(Duration::from_secs(2)).await;

		assert!(!is_err, "There should not be an error.");
	}

	#[tokio::test]
	async fn can_fail_when_bad_listen_addr_provided() {
		let fake_listen_addr: Multiaddr =
			"/ip4/127.0.0.2/tcp/1010/p2p/12D3KooWBhAkxEn3XE7QanogjGrhyKBMC5GeM3JUTqz54HqS6VHG"
				.parse()
				.unwrap();

		let local_identity: Keypair = Keypair::generate_ed25519();
		let gossipsub_config = GossipsubConfig::default();
		let (tx, _rx) = tracing_unbounded("drand-notification-channel", 100000);
		let res =
			GossipsubNetwork::new(&local_identity, gossipsub_config, tx, Some(&fake_listen_addr));
		assert!(res.is_err());
		assert!(matches!(res, Err(Error::SwarmListenFailure)), "Expected SwarmListenFailure error");
	}

	#[tokio::test]
	async fn test_gossipsub_network_listen_failure() {
		let key = Keypair::generate_ed25519();
		let (tx, _rx) = tracing_unbounded("drand-notification-channel", 100000);
		let config = GossipsubConfig::default();
		let invalid_addr: Multiaddr = Multiaddr::empty();

		let result = GossipsubNetwork::new(&key, config, tx, Some(&invalid_addr));
		assert!(result.is_err(), "Expected failure due to invalid listen address");
<<<<<<< HEAD
	}

	#[cfg(feature = "e2e ")]
	#[tokio::test]
	async fn can_subscribe_to_topic_and_deserialize_pulses_when_peers_connected() {
		let topic_str: &str =
			"/drand/pubsub/v0.0.0/52db9ba70e0cc0f6eaf7803dd07447a1f5477735fd3f661792ba94600c84e971";

		let maddr1: libp2p::Multiaddr =
			"/ip4/184.72.27.233/tcp/44544/p2p/12D3KooWBhAkxEn3XE7QanogjGrhyKBMC5GeM3JUTqz54HqS6VHG"
				.parse()
				.expect("The string is a well-formatted multiaddress. qed.");

		let maddr2: libp2p::Multiaddr =
        "/ip4/54.193.191.250/tcp/44544/p2p/12D3KooWQqDi3D3KLfDjWATQUUE4o5aSshwBFi9JM36wqEPMPD5y"
            .parse()
            .expect("The string is a well-formatted multiaddress. qed.");

		let (mut gossipsub, mut rx) = build_node();

		tokio::spawn(async move {
			if let Err(e) = gossipsub.run(topic_str, vec![maddr1, maddr2]).await {
				log::error!("Failed to run gossipsub network: {:?}", e);
			}
		});

		// Sleep for 6 secs
		sleep(Duration::from_millis(7000)).await;
		let p1 = rx.next().await;
		let p2 = rx.next().await;
		assert!(p2.unwrap().round == p1.unwrap().round + 1, "rounds should be incremental.");
=======
>>>>>>> 94f1b7fa
	}
}<|MERGE_RESOLUTION|>--- conflicted
+++ resolved
@@ -321,7 +321,6 @@
 		let node = GossipsubNetwork::new(&local_identity, gossipsub_config, tx, Some(&listen_addr))
 			.unwrap();
 		assert!(node.connected_peers == 0, "There should be no connected peers.");
-<<<<<<< HEAD
 	}
 
 	#[tokio::test]
@@ -343,29 +342,6 @@
 	}
 
 	#[tokio::test]
-=======
-	}
-
-	#[tokio::test]
-	async fn can_build_node_and_run_without_peers() {
-		let topic_str = "test";
-		let (mut node, _rx) = build_node();
-
-		let mut is_err: bool = false;
-
-		tokio::spawn(async move {
-			if let Err(_e) = node.run(topic_str, vec![]).await {
-				is_err = true;
-			}
-		});
-
-		sleep(Duration::from_secs(1)).await;
-
-		assert!(!is_err, "There should be no errors.");
-	}
-
-	#[tokio::test]
->>>>>>> 94f1b7fa
 	async fn can_build_node_and_fail_with_random_peers() {
 		let topic_str = "test";
 		let (mut node, _rx) = build_node();
@@ -410,39 +386,5 @@
 
 		let result = GossipsubNetwork::new(&key, config, tx, Some(&invalid_addr));
 		assert!(result.is_err(), "Expected failure due to invalid listen address");
-<<<<<<< HEAD
-	}
-
-	#[cfg(feature = "e2e ")]
-	#[tokio::test]
-	async fn can_subscribe_to_topic_and_deserialize_pulses_when_peers_connected() {
-		let topic_str: &str =
-			"/drand/pubsub/v0.0.0/52db9ba70e0cc0f6eaf7803dd07447a1f5477735fd3f661792ba94600c84e971";
-
-		let maddr1: libp2p::Multiaddr =
-			"/ip4/184.72.27.233/tcp/44544/p2p/12D3KooWBhAkxEn3XE7QanogjGrhyKBMC5GeM3JUTqz54HqS6VHG"
-				.parse()
-				.expect("The string is a well-formatted multiaddress. qed.");
-
-		let maddr2: libp2p::Multiaddr =
-        "/ip4/54.193.191.250/tcp/44544/p2p/12D3KooWQqDi3D3KLfDjWATQUUE4o5aSshwBFi9JM36wqEPMPD5y"
-            .parse()
-            .expect("The string is a well-formatted multiaddress. qed.");
-
-		let (mut gossipsub, mut rx) = build_node();
-
-		tokio::spawn(async move {
-			if let Err(e) = gossipsub.run(topic_str, vec![maddr1, maddr2]).await {
-				log::error!("Failed to run gossipsub network: {:?}", e);
-			}
-		});
-
-		// Sleep for 6 secs
-		sleep(Duration::from_millis(7000)).await;
-		let p1 = rx.next().await;
-		let p2 = rx.next().await;
-		assert!(p2.unwrap().round == p1.unwrap().round + 1, "rounds should be incremental.");
-=======
->>>>>>> 94f1b7fa
 	}
 }