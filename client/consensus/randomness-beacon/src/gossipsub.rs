/*
 * Copyright 2025 by Ideal Labs, LLC
 *
 * Licensed under the Apache License, Version 2.0 (the "License");
 * you may not use this file except in compliance with the License.
 * You may obtain a copy of the License at
 *
 *     http://www.apache.org/licenses/LICENSE-2.0
 *
 * Unless required by applicable law or agreed to in writing, software
 * distributed under the License is distributed on an "AS IS" BASIS,
 * WITHOUT WARRANTIES OR CONDITIONS OF ANY KIND, either express or implied.
 * See the License for the specific language governing permissions and
 * limitations under the License.
 */

//! # Gossipsub Network Subscription Client
//!
//! The `GossipsubNetwork` is a libp2p node designed to ingest well-formatted messages
//! from a gossipsub topic. The implemention is intended to be used with
//! the Drand beacon gossipsub topic, to which `ProtoPulse` messages are published as protobuf
//! messages.
//!
//! ## Overview
//!
//! - runs a libp2p node and handles peer connections
//! - subscribes to a gossipsub topic and writes well-formed messages to a `SharedState`
//!
//! ## Examples
//!
//! ``` no_run
//! use sc_consensus_randomness_beacon::gossipsub::GossipsubNetwork;
//! use sp_consensus_randomness_beacon::types::*;
//! use futures::StreamExt;
//! use libp2p::{
//! 		gossipsub,
//! 		gossipsub::{
//! 			Behaviour as GossipsubBehaviour, Config as GossipsubConfig, IdentTopic, MessageAuthenticity,
//! 		},
//! 		identity::Keypair,
//! 		swarm::{Swarm, SwarmEvent},
//! 		Multiaddr, SwarmBuilder,
//! };
//! use sc_utils::mpsc::tracing_unbounded;
//! use prost::Message;
//! use std::sync::{Arc, Mutex};
//!
//! let topic_str: &str =
//! 	"/drand/pubsub/v0.0.0/52db9ba70e0cc0f6eaf7803dd07447a1f5477735fd3f661792ba94600c84e971";
//! let maddr1: Multiaddr =
//! 	"/ip4/184.72.27.233/tcp/44544/p2p/12D3KooWBhAkxEn3XE7QanogjGrhyKBMC5GeM3JUTqz54HqS6VHG"
//! 		.parse()
//! 		.expect("The string is a well-formatted multiaddress. qed.");
//! let maddr2: Multiaddr =
//! 	"/ip4/54.193.191.250/tcp/44544/p2p/12D3KooWQqDi3D3KLfDjWATQUUE4o5aSshwBFi9JM36wqEPMPD5y"
//! 		.parse()
//! 		.expect("The string is a well-formatted multiaddress. qed.");
//! let local_identity: Keypair = Keypair::generate_ed25519();
//! let (tx, rx) = tracing_unbounded("drand-notification-channel", 100000);
//! let gossipsub_config = GossipsubConfig::default();
//! let mut gossipsub = GossipsubNetwork::new(&local_identity, gossipsub_config, tx, None).unwrap();
//! tokio::spawn(async move {
//! 	if let Err(e) = gossipsub.run(topic_str, vec![maddr1, maddr2]).await {
//! 		log::error!("Failed to run gossipsub network: {:?}", e);
//! 	}
//! });
//! ```
use alloc::collections::VecDeque;
use futures::StreamExt;
use libp2p::{
	gossipsub,
	gossipsub::{
		Behaviour as GossipsubBehaviour, Config as GossipsubConfig, IdentTopic, MessageAuthenticity,
	},
	identity::Keypair,
	swarm::{Swarm, SwarmEvent},
	Multiaddr, SwarmBuilder,
};
use prost::Message;
use sc_utils::mpsc::{TracingUnboundedReceiver, TracingUnboundedSender};
use sp_consensus_randomness_beacon::types::*;
use std::sync::Arc;
use tokio::sync::Mutex;

const LOG_TARGET: &'static str = "gossipsub";

/// The default address instructing libp2p to choose a random open port on the local machine
const RAND_LISTEN_ADDR: &str = "/ip4/0.0.0.0/tcp/0";

/// Various errors that can be encountered
#[derive(Debug, Clone, PartialEq)]
pub enum Error {
	/// The signature buffer expects 48 bytes, but more were provided
	SignatureBufferCapacityExceeded,
	/// The message did not follow the expected format
	UnexpectedMessageFormat,
	/// The provided gossipsub behaviour is invalid
	InvalidGossipsubNetworkBehaviour,
	/// The multiaddress is invalid (likely the protocol is not supported)
	InvalidMultiaddress { who: Multiaddr },
	/// The swarm could not listen on the given port
	SwarmListenFailure,
}

/// receive messages from drand
#[derive(Clone)]
pub struct DrandReceiver<const N: usize> {
	/// A collection of received and unconsumed pulses
<<<<<<< HEAD
	pub pulses: Arc<Mutex<VecDeque<RuntimePulse>>>,
=======
	pub pulses: Arc<Mutex<VecDeque<CanonicalPulse>>>,
>>>>>>> 75d77c2b
}

impl<const N: usize> DrandReceiver<N> {
	/// Constructs a new DrandReceiver and starts receiving pulses
	///
	/// * `rx`: A [`TracingUnboundedReceiver`] to which [`sp_consensus_randomness_beacon::types::
	///   CanonicalPulse`] are written
	///  
<<<<<<< HEAD
	pub fn new(mut rx: TracingUnboundedReceiver<RuntimePulse>) -> Self {
=======
	pub fn new(mut rx: TracingUnboundedReceiver<CanonicalPulse>) -> Self {
>>>>>>> 75d77c2b
		let pulses = Arc::new(Mutex::new(VecDeque::new()));
		let pulses_clone = pulses.clone();
		// start a thread that writes new pulses to storage
		tokio::spawn(async move {
			while let Some(pulse) = rx.next().await {
				let mut locked_pulses = pulses_clone.lock().await;

				// Enforce FIFO with max size N
				if locked_pulses.len() == N {
					locked_pulses.pop_front();
				}
				locked_pulses.push_back(pulse);
			}
		});

		DrandReceiver { pulses }
	}

	/// Read the runtime pulses from storage
<<<<<<< HEAD
	pub async fn read(&self) -> Vec<RuntimePulse> {
=======
	pub async fn read(&self) -> Vec<CanonicalPulse> {
>>>>>>> 75d77c2b
		let pulses = self.pulses.lock().await;
		let pulses = pulses.clone().into_iter().collect::<Vec<_>>();
		pulses.clone()
	}
}

/// A gossipsub network with any behaviour and shared state
pub struct GossipsubNetwork {
	/// The behaviour config for the swam
	swarm: Swarm<GossipsubBehaviour>,
	/// The mpsc channel sender
	sender: TracingUnboundedSender<CanonicalPulse>,
	/// The number of peers the node is connected to
	pub(crate) connected_peers: u8,
}

impl GossipsubNetwork {
	/// Build a new gossipsub network.
	/// It constructs a libp2p [swarm](https://docs.rs/libp2p/latest/libp2p/struct.Swarm.html)
	/// where message authenticity requires signatures from the provided key and with a tcp-based
	/// transport layer.
	///
	/// * `key`: A libp2p keypair
	/// * `gossipsub_config`: A gossipsub config
	/// * `sender`: A `TracingUnboundedSender` that can send an ` CanonicalPulse`
	/// * `listen_addr`: An optional address to listen on. If None, a random local port is assigned.
	pub fn new(
		key: &Keypair,
		gossipsub_config: GossipsubConfig,
		sender: TracingUnboundedSender<CanonicalPulse>,
		listen_addr: Option<&Multiaddr>,
	) -> Result<Self, Error> {
		let message_authenticity = MessageAuthenticity::Signed(key.clone());
		let gossipsub = GossipsubBehaviour::new(message_authenticity, gossipsub_config)
			.map_err(|_| Error::InvalidGossipsubNetworkBehaviour)?;
		// setup a libp2p swarm with tcp transport, using noise protocol for encryption
		// and yamux for multiplexing
		let mut swarm = SwarmBuilder::with_existing_identity(key.clone())
			.with_tokio()
			.with_tcp(
				libp2p::tcp::Config::default(),
				libp2p::noise::Config::new,
				libp2p::yamux::Config::default,
			)
			.expect("The TCP config is correct.")
			.with_behaviour(|_| gossipsub)
			.expect("The behaviour is well defined.")
			.build();

		// fallback to a randomly assigned open port if one was not provided
		let fallback = &RAND_LISTEN_ADDR.parse().expect("The multiaddress is well-formatted;QED.");
		let listen_addr = listen_addr.unwrap_or(fallback);

		swarm.listen_on(listen_addr.clone()).map_err(|_| Error::SwarmListenFailure)?;

		Ok(Self { swarm, sender, connected_peers: 0 })
	}

	/// Start the gossipsub network.
	/// It waits for peers to establish a connection, then writes well-formed messages received
	/// from the gossipsub topic to the shared state.
	///
	/// * `topic_str`: The gossipsub topic to subscribe to.
	/// * `peers`: A list of peers to dial.
	pub async fn run(&mut self, topic_str: &str, peers: Vec<Multiaddr>) -> Result<(), Error> {
		if !peers.is_empty() {
			for peer in &peers {
				self.swarm.dial((*peer).clone()).map_err(|_| {
					return Error::InvalidMultiaddress { who: (*peer).clone() };
				})?;
			}
			self.wait_for_peers(peers.len()).await;
		}

		self.subscribe(topic_str).await
	}

	/// Executes until at least `target_count` ConnectionEstablished events
	/// have been observed.
	/// * `target_count`: The number of connection established events to observe until it terminates
	async fn wait_for_peers(&mut self, target_count: usize) {
		let mut connected_peers = 0;
		while connected_peers < target_count {
			if let Some(SwarmEvent::ConnectionEstablished { .. }) = self.swarm.next().await {
				connected_peers += 1;
				log::info!(target: LOG_TARGET, "📡 connected to new peer!");
			}
		}
		self.connected_peers = connected_peers as u8;
	}

	/// Create a subscription to a gossipsub topic.
	/// It writes new messages to the SharedState whenever they are decodable as Pulses
	/// and ignores and messages it cannot understand.
	///
	/// * `topic_str`: The gossipsub topic to subscribe to.
	async fn subscribe(&mut self, topic_str: &str) -> Result<(), Error> {
		let topic = IdentTopic::new(topic_str);
		// [SRLabs]: The error can never be encountered
		// Q: Can we use an expect, or is this unsafe?
		// Ref: https://docs.rs/libpp-gossipsub/0.48.0/src/libp2p_gossipsub/behaviour.rs.html#532
<<<<<<< HEAD
		// The error can only occur if the sub`scription filter rejects it, but we specify no
=======
		// The error can only occur if the subscription filter rejects it, but we specify no
>>>>>>> 75d77c2b
		// filter.
		self.swarm
			.behaviour_mut()
			.subscribe(&topic)
			.expect("The libp2p gossipsub behavior has no subscription filter.");

		loop {
			match self.swarm.next().await {
				Some(SwarmEvent::Behaviour(gossipsub::Event::Message { message, .. })) => {
					match try_handle_pulse(&message.data) {
						Ok(pulse) => {
							log::info!(target: LOG_TARGET, "🎲 New pulse received and stored: #{:?}.", pulse.round);
							if let Err(e) = self.sender.unbounded_send(pulse.clone()) {
								log::error!(target: LOG_TARGET, "Unable to send message to the queue. err = {}", e);
							}
						},

						Err(_) => {
							// handle non-decodable messages: https://github.com/ideal-lab5/idn-sdk/issues/60
							log::info!(target: LOG_TARGET, "A message was encountered but we could not decode it!");
						},
					}
				},
				_ => {
					// ignore all other events
				},
			}
		}
	}
}

pub(crate) fn try_handle_pulse(data: &[u8]) -> Result<CanonicalPulse, Error> {
	let pulse = ProtoPulse::decode(data).map_err(|_| Error::UnexpectedMessageFormat)?;
	let pulse: CanonicalPulse =
		pulse.try_into().map_err(|_| Error::SignatureBufferCapacityExceeded)?;

	Ok(pulse)
}

#[cfg(test)]
mod tests {
	use super::*;
	use sc_utils::mpsc::{tracing_unbounded, TracingUnboundedReceiver};
	use tokio::time::{sleep, Duration};

	#[test]
	fn can_convert_valid_data_to_opaque_pulse() {
		let pulse = ProtoPulse {
			round: 14475418,
			signature: [
				146, 37, 87, 193, 37, 144, 182, 61, 73, 122, 248, 242, 242, 43, 61, 28, 75, 93, 37,
				95, 131, 38, 3, 203, 216, 6, 213, 241, 244, 90, 162, 208, 90, 104, 76, 235, 84, 49,
				223, 95, 22, 186, 113, 163, 202, 195, 230, 117,
			]
			.to_vec(),
		};
		let opaque: CanonicalPulse = pulse.clone().try_into().unwrap();
		let mut data = Vec::new();
		pulse.encode(&mut data).unwrap();

		let actual_opaque = try_handle_pulse(&data).unwrap();
		assert_eq!(opaque, actual_opaque, "The output should match the input");
	}

	#[test]
	fn can_fail_when_data_not_decodable_to_pulse() {
		let res = try_handle_pulse(&[1; 32]);
		assert!(res.is_err());
		assert_eq!(
			res,
			Err(Error::UnexpectedMessageFormat),
			"There should be an `UnexpectedMessageFormat` error."
		);
	}

	#[test]
	fn can_fail_when_pulse_signature_exceeds_buffer() {
		let pulse = ProtoPulse {
			round: 14475418,
			signature: [
				146, 37, 87, 193, 37, 144, 182, 61, 73, 122, 248, 242, 242, 43, 61, 28, 75, 93, 37,
				95, 131, 38, 3, 203, 216, 6, 213, 241, 244, 90, 162, 208, 90, 104, 76, 235, 84, 49,
				223, 95, 22, 186, 113, 163, 202, 195, 230, 117, 0, 0, 0, 0, 0, 0, 0, 0, 0,
			]
			.to_vec(),
		};

		let expected_error = Error::SignatureBufferCapacityExceeded;

		let mut data = Vec::new();
		pulse.encode(&mut data).unwrap();

		let res = try_handle_pulse(&data);
		assert!(res.is_err());
		assert_eq!(
			res,
			Err(expected_error),
			"There should be an `SignatureBufferCapacityExceeded` error."
		);
	}

	fn build_node() -> (GossipsubNetwork, TracingUnboundedReceiver<CanonicalPulse>) {
		let local_identity: Keypair = Keypair::generate_ed25519();
		let gossipsub_config = GossipsubConfig::default();
		let (tx, rx) = tracing_unbounded("drand-notification-channel", 100000);
		(GossipsubNetwork::new(&local_identity, gossipsub_config, tx, None).unwrap(), rx)
	}

	#[tokio::test]
	async fn can_not_build_node_with_invalid_gossipsub_behavior() {
		// supply a signing key but set anon validation, an invalid config
		let local_identity: Keypair = Keypair::generate_ed25519();
		let gossipsub_config = libp2p::gossipsub::ConfigBuilder::default()
			.validation_mode(libp2p::gossipsub::ValidationMode::Anonymous)
			.build()
			.unwrap();
		let (tx, _rx) = tracing_unbounded("drand-notification-channel", 100000);
		let res = GossipsubNetwork::new(&local_identity, gossipsub_config, tx, None);
		assert!(res.is_err());
	}

	#[tokio::test]
	async fn can_build_new_node() {
		let (node, _rx) = build_node();
		assert!(node.connected_peers == 0, "There should be no connected peers.");
	}

	#[tokio::test]
	async fn can_build_new_node_with_listen_addr() {
		let local_identity: Keypair = Keypair::generate_ed25519();
		let gossipsub_config = GossipsubConfig::default();
		let (tx, _rx) = tracing_unbounded("drand-notification-channel", 100000);
		let listen_addr: Multiaddr = "/ip4/0.0.0.0/tcp/4001".parse().unwrap();
		let node = GossipsubNetwork::new(&local_identity, gossipsub_config, tx, Some(&listen_addr))
			.unwrap();
		assert!(node.connected_peers == 0, "There should be no connected peers.");
	}

	#[tokio::test]
	async fn can_build_node_and_run_without_peers() {
		let topic_str = "test";
		let (mut node, _rx) = build_node();

		tokio::spawn(async move {
			if let Err(_e) = node.run(topic_str, vec![]).await {
				panic!("There should be no error");
			}
		});

		sleep(Duration::from_secs(1)).await;
		// if it did not panic, we are good
	}

	#[tokio::test]
	async fn can_build_node_and_dial_random_peers() {
		let topic_str = "test";
		let (mut node, _rx) = build_node();

		let fake_peer: Multiaddr = Multiaddr::empty().with_p2p(libp2p::PeerId::random()).unwrap();

		tokio::spawn(async move {
			if let Err(_e) = node.run(topic_str, vec![fake_peer]).await {
				panic!("There should be no error");
			}
		});

		sleep(Duration::from_secs(2)).await;
		// if it did not panic, we are good
	}

	#[tokio::test]
	async fn can_fail_when_bad_listen_addr_provided() {
		let fake_listen_addr: Multiaddr =
			"/ip4/127.0.0.2/tcp/1010/p2p/12D3KooWBhAkxEn3XE7QanogjGrhyKBMC5GeM3JUTqz54HqS6VHG"
				.parse()
				.unwrap();

		let local_identity: Keypair = Keypair::generate_ed25519();
		let gossipsub_config = GossipsubConfig::default();
		let (tx, _rx) = tracing_unbounded("drand-notification-channel", 100000);
		let res =
			GossipsubNetwork::new(&local_identity, gossipsub_config, tx, Some(&fake_listen_addr));
		assert!(res.is_err());
		assert!(matches!(res, Err(Error::SwarmListenFailure)), "Expected SwarmListenFailure error");
	}

	#[tokio::test]
	async fn test_gossipsub_network_listen_failure() {
		let key = Keypair::generate_ed25519();
		let (tx, _rx) = tracing_unbounded("drand-notification-channel", 100000);
		let config = GossipsubConfig::default();
		let invalid_addr: Multiaddr = Multiaddr::empty();

		let result = GossipsubNetwork::new(&key, config, tx, Some(&invalid_addr));
		assert!(result.is_err(), "Expected failure due to invalid listen address");
	}

	/* drand receiver tests */
	#[tokio::test]
	async fn test_can_build_new_drand_receiver() {
		let (tx, rx) = tracing_unbounded("test", 10000);

<<<<<<< HEAD
		let receiver = DrandReceiver::new(rx);
=======
		let receiver = DrandReceiver::<10>::new(rx);
>>>>>>> 75d77c2b

		let pulse = ProtoPulse {
			round: 14475418,
			signature: [
				146, 37, 87, 193, 37, 144, 182, 61, 73, 122, 248, 242, 242, 43, 61, 28, 75, 93, 37,
				95, 131, 38, 3, 203, 216, 6, 213, 241, 244, 90, 162, 208, 90, 104, 76, 235, 84, 49,
				223, 95, 22, 186, 113, 163, 202, 195, 230, 117,
			]
			.to_vec(),
		};
		let opaque: CanonicalPulse = pulse.clone().try_into().unwrap();
		// write an opaque pulse
		tx.unbounded_send(opaque.clone()).unwrap();

		sleep(Duration::from_secs(1)).await;

		let actual = receiver.read().await;
		assert_eq!(actual.len(), 1, "There should be one opaque pulse in the vec");
		assert_eq!(actual[0], opaque);
	}

	#[tokio::test]
	async fn test_can_prune_drand_receiver() {
		let (tx, rx) = tracing_unbounded("test", 10000);

		let receiver = DrandReceiver::<1>::new(rx);

		let pulse = ProtoPulse {
			round: 14475418,
			signature: [
				146, 37, 87, 193, 37, 144, 182, 61, 73, 122, 248, 242, 242, 43, 61, 28, 75, 93, 37,
				95, 131, 38, 3, 203, 216, 6, 213, 241, 244, 90, 162, 208, 90, 104, 76, 235, 84, 49,
				223, 95, 22, 186, 113, 163, 202, 195, 230, 117,
			]
			.to_vec(),
		};

		let pulse2 = ProtoPulse {
			round: 14475419,
			signature: [
				146, 37, 87, 193, 37, 144, 182, 61, 73, 122, 248, 242, 242, 43, 61, 28, 75, 93, 37,
				95, 131, 38, 3, 203, 216, 6, 213, 241, 244, 90, 162, 208, 90, 104, 76, 235, 84, 49,
				223, 95, 22, 186, 113, 163, 202, 195, 230, 117,
			]
			.to_vec(),
		};

		let opaque: CanonicalPulse = pulse.clone().try_into().unwrap();
		let opaque2: CanonicalPulse = pulse2.clone().try_into().unwrap();
		// write an opaque pulse
		tx.unbounded_send(opaque.clone()).unwrap();
		tx.unbounded_send(opaque2.clone()).unwrap();

<<<<<<< HEAD
=======
		sleep(Duration::from_secs(1)).await;

>>>>>>> 75d77c2b
		let actual = receiver.read().await;
		assert_eq!(actual.len(), 1, "There should be one opaque pulse in the vec");
		assert_eq!(actual[0], opaque2);
	}
}<|MERGE_RESOLUTION|>--- conflicted
+++ resolved
@@ -106,11 +106,7 @@
 #[derive(Clone)]
 pub struct DrandReceiver<const N: usize> {
 	/// A collection of received and unconsumed pulses
-<<<<<<< HEAD
-	pub pulses: Arc<Mutex<VecDeque<RuntimePulse>>>,
-=======
 	pub pulses: Arc<Mutex<VecDeque<CanonicalPulse>>>,
->>>>>>> 75d77c2b
 }
 
 impl<const N: usize> DrandReceiver<N> {
@@ -119,11 +115,7 @@
 	/// * `rx`: A [`TracingUnboundedReceiver`] to which [`sp_consensus_randomness_beacon::types::
 	///   CanonicalPulse`] are written
 	///  
-<<<<<<< HEAD
-	pub fn new(mut rx: TracingUnboundedReceiver<RuntimePulse>) -> Self {
-=======
 	pub fn new(mut rx: TracingUnboundedReceiver<CanonicalPulse>) -> Self {
->>>>>>> 75d77c2b
 		let pulses = Arc::new(Mutex::new(VecDeque::new()));
 		let pulses_clone = pulses.clone();
 		// start a thread that writes new pulses to storage
@@ -143,11 +135,7 @@
 	}
 
 	/// Read the runtime pulses from storage
-<<<<<<< HEAD
-	pub async fn read(&self) -> Vec<RuntimePulse> {
-=======
 	pub async fn read(&self) -> Vec<CanonicalPulse> {
->>>>>>> 75d77c2b
 		let pulses = self.pulses.lock().await;
 		let pulses = pulses.clone().into_iter().collect::<Vec<_>>();
 		pulses.clone()
@@ -249,11 +237,7 @@
 		// [SRLabs]: The error can never be encountered
 		// Q: Can we use an expect, or is this unsafe?
 		// Ref: https://docs.rs/libpp-gossipsub/0.48.0/src/libp2p_gossipsub/behaviour.rs.html#532
-<<<<<<< HEAD
-		// The error can only occur if the sub`scription filter rejects it, but we specify no
-=======
 		// The error can only occur if the subscription filter rejects it, but we specify no
->>>>>>> 75d77c2b
 		// filter.
 		self.swarm
 			.behaviour_mut()
@@ -456,11 +440,7 @@
 	async fn test_can_build_new_drand_receiver() {
 		let (tx, rx) = tracing_unbounded("test", 10000);
 
-<<<<<<< HEAD
-		let receiver = DrandReceiver::new(rx);
-=======
 		let receiver = DrandReceiver::<10>::new(rx);
->>>>>>> 75d77c2b
 
 		let pulse = ProtoPulse {
 			round: 14475418,
@@ -514,11 +494,8 @@
 		tx.unbounded_send(opaque.clone()).unwrap();
 		tx.unbounded_send(opaque2.clone()).unwrap();
 
-<<<<<<< HEAD
-=======
 		sleep(Duration::from_secs(1)).await;
 
->>>>>>> 75d77c2b
 		let actual = receiver.read().await;
 		assert_eq!(actual.len(), 1, "There should be one opaque pulse in the vec");
 		assert_eq!(actual[0], opaque2);
