/*
 * Copyright 2025 by Ideal Labs, LLC
 *
 * Licensed under the Apache License, Version 2.0 (the "License");
 * you may not use this file except in compliance with the License.
 * You may obtain a copy of the License at
 *
 *     http://www.apache.org/licenses/LICENSE-2.0
 *
 * Unless required by applicable law or agreed to in writing, software
 * distributed under the License is distributed on an "AS IS" BASIS,
 * WITHOUT WARRANTIES OR CONDITIONS OF ANY KIND, either express or implied.
 * See the License for the specific language governing permissions and
 * limitations under the License.
 */

//! # IDN Manager Pallet
//!
//! This pallet manages subscriptions for pulse distribution.
//!
//! ## Subscription State Lifecycle
#![doc = simple_mermaid::mermaid!("../docs/mermaid/sub_state_lifecycle.mmd")]
//! ### States
//!
//! 1. Active (Default)
//!    - Randomness is actively distributed
//!    - IDN delivers pulses according to subscription parameters
//!
//! 2. Paused
//!    - Randomness distribution temporarily suspended
//!    - Subscription remains in storage
//!    - Can be reactivated
//!
//! 3. Finalized
//!   - Subscription is finalized for good
//!   - Cannot be reactivated
//!
//! ### Termination
//! Subscription ends when:
//! - All allocated pulses are consumed
//! - Manually killed by the original caller
//!
//! Upon termination:
//! - Removed from storage
//! - Storage deposit returned
//! - Unused credits refunded to the origin

#![cfg_attr(not(feature = "std"), no_std)]

#[cfg(test)]
mod tests;

#[cfg(feature = "runtime-benchmarks")]
mod benchmarking;

pub mod impls;
pub mod primitives;
pub mod traits;
pub mod weights;

use crate::{
	primitives::{
		CreateSubParams, OriginKind, Quote, QuoteSubParams, SubInfoRequest, SubInfoResponse,
		SubscriptionCallData, SubscriptionMetadata,
	},
	traits::{
		BalanceDirection, DepositCalculator, DiffBalance, FeesError, FeesManager,
		Subscription as SubscriptionTrait,
	},
};
use codec::{Codec, Decode, DecodeWithMemTracking, Encode, EncodeLike, MaxEncodedLen};
use frame_support::{
	pallet_prelude::{
		ensure, Blake2_128Concat, DispatchError, DispatchResult, DispatchResultWithPostInfo,
		EnsureOrigin, Hooks, IsType, OptionQuery, StorageMap, StorageValue, ValueQuery, Weight,
		Zero,
	},
	traits::{
		fungible::{hold::Mutate as HoldMutate, Inspect},
		tokens::Precision,
		Get,
	},
};
use frame_system::{ensure_signed, pallet_prelude::OriginFor};
use scale_info::TypeInfo;
use sp_arithmetic::traits::Unsigned;
use sp_core::H256;
use sp_idn_traits::{
	pulse::{Dispatcher, Pulse},
	Hashable,
};
use sp_runtime::traits::{Saturating, TryConvert};
use sp_std::{boxed::Box, fmt::Debug, vec, vec::Vec};
use xcm::{
	prelude::{
		AllOf, Asset, AssetFilter::Wild, AssetId, BuyExecution, DepositAsset, Junction, Junctions,
		Location, RefundSurplus, Transact, Unlimited, WildFungibility, WithdrawAsset, Xcm,
	},
	DoubleEncoded, VersionedLocation, VersionedXcm,
};
use xcm_builder::SendController;
use xcm_executor::traits::ConvertLocation;

pub use frame_system::pallet_prelude::BlockNumberFor;
pub use pallet::*;
pub use weights::WeightInfo;

const LOG_TARGET: &str = "pallet-idn-manager";

/// The balance type used in the pallet, derived from the currency type in the configuration.
pub type BalanceOf<T> = <<T as Config>::Currency as Inspect<AccountIdOf<T>>>::Balance;

/// The metadata type used in the pallet, represented as a bounded vector of bytes.
pub type MetadataOf<T> = SubscriptionMetadata<<T as Config>::MaxMetadataLen>;

/// The call data type used in the pallet, represented as a bounded vector of bytes.
pub type CallDataOf<T> = SubscriptionCallData<<T as Config>::MaxCallDataLen>;

/// The quote type used in the pallet, representing a quote for a subscription.
pub type QuoteOf<T> = Quote<BalanceOf<T>>;

/// The quote request type used in the pallet, containing details about the subscription to be
/// quoted.
pub type QuoteSubParamsOf<T> =
	QuoteSubParams<CreateSubParamsOf<T>, BlockNumberFor<T>, CallDataOf<T>>;

pub type SubInfoRequestOf<T> = SubInfoRequest<SubscriptionIdOf<T>, CallDataOf<T>>;

/// The subscription ID type used in the pallet, derived from the configuration.
pub type SubscriptionIdOf<T> = <T as pallet::Config>::SubscriptionId;

/// The subscription type used in the pallet, containing various details about the subscription.
pub type SubscriptionOf<T> = Subscription<
	AccountIdOf<T>,
	BlockNumberFor<T>,
	<T as pallet::Config>::Credits,
	MetadataOf<T>,
	SubscriptionIdOf<T>,
	CallDataOf<T>,
>;

/// Represents a subscription in the system.
#[derive(
	Encode, Decode, Clone, TypeInfo, MaxEncodedLen, Debug, PartialEq, DecodeWithMemTracking,
)]
pub struct Subscription<AccountId, BlockNumber, Credits, Metadata, SubscriptionId, CallData> {
	// The subscription ID
	pub id: SubscriptionId,
	// The immutable params of the subscription
	pub details: SubscriptionDetails<AccountId, CallData>,
	// Number of random values left to distribute
	pub credits_left: Credits,
	// The state of the subscription
	pub state: SubscriptionState,
	// A timestamp for creation
	pub created_at: BlockNumber,
	// A timestamp for update
	pub updated_at: BlockNumber,
	// Credits subscribed for
	pub credits: Credits,
	// How often to receive pulses
	pub frequency: BlockNumber,
	// Optional metadata that can be used by the subscriber
	pub metadata: Option<Metadata>,
	// Last block in which a pulse was received
	pub last_delivered: Option<BlockNumber>,
}

/// Details specific to a subscription for pulse delivery
///
/// This struct contains information about the subscription owner, where randomness should be
/// delivered, how to deliver it via XCM, and any additional metadata for the subscription.
#[derive(
	Encode, Decode, Clone, TypeInfo, MaxEncodedLen, Debug, PartialEq, DecodeWithMemTracking,
)]
pub struct SubscriptionDetails<AccountId, CallData> {
	// The account that created and pays for the subscription
	pub subscriber: AccountId,
	// The XCM location where randomness should be delivered
	pub target: Location,
	// Pre-encoded call data for dispatching the XCM call
	pub call: CallData,
	// The kind of origin to use for the XCM call
	pub origin_kind: OriginKind,
}

/// The AccountId type used in the pallet, derived from the configuration.
pub type AccountIdOf<T> = <T as frame_system::Config>::AccountId;

/// The subscription details type used in the pallet, containing information about the subscription
/// owner and target.
pub type SubscriptionDetailsOf<T> = SubscriptionDetails<AccountIdOf<T>, CallDataOf<T>>;

/// The parameters for creating a new subscription, containing various details about the
/// subscription.
pub type CreateSubParamsOf<T> = CreateSubParams<
	<T as pallet::Config>::Credits,
	BlockNumberFor<T>,
	MetadataOf<T>,
	SubscriptionIdOf<T>,
	CallDataOf<T>,
>;

/// Parameters for updating an existing subscription.
///
/// When the parameter is `None`, the field is not updated.
#[derive(
	Encode, Decode, DecodeWithMemTracking, Clone, TypeInfo, MaxEncodedLen, Debug, PartialEq,
)]
pub struct UpdateSubParams<SubId, Credits, BlockNumber, Metadata> {
	// The Subscription Id
	pub sub_id: SubId,
	// New number of credits
	pub credits: Option<Credits>,
	// New distribution interval
	pub frequency: Option<BlockNumber>,
	// Bounded vector for additional data
	pub metadata: Option<Option<Metadata>>,
}

/// The parameters for updating an existing subscription, containing various details about the
/// subscription.
pub type UpdateSubParamsOf<T> = UpdateSubParams<
	<T as Config>::SubscriptionId,
	<T as Config>::Credits,
	BlockNumberFor<T>,
	MetadataOf<T>,
>;

/// Represents the state of a subscription.
///
/// This enum defines the possible states of a subscription, which can be either active or paused.
///
/// # Variants
/// * [`Active`](SubscriptionState::Active) - The subscription is active and randomness is being
///   distributed.
/// * [`Paused`](SubscriptionState::Paused) - The subscription is paused and randomness distribution
///   is temporarily suspended.
/// * [`Finalized`](SubscriptionState::Finalized) - The subscription is finalized and cannot be
///   resumed.
///
/// See [Subscription State Lifecycle](./index.html#subscription-state-lifecycle) for more details.
#[derive(
	Encode, Decode, Clone, PartialEq, TypeInfo, MaxEncodedLen, Debug, DecodeWithMemTracking,
)]
pub enum SubscriptionState {
	/// The subscription is active and randomness is being distributed.
	Active,
	/// The subscription is paused and randomness distribution is temporarily suspended.
	Paused,
	/// The subscription is finalized and cannot be resumed.
	Finalized,
}

#[frame_support::pallet]
pub mod pallet {
	use super::*;

	#[pallet::pallet]
	pub struct Pallet<T>(_);

	#[pallet::config]
	pub trait Config: frame_system::Config {
		/// The overarching event type.
		type RuntimeEvent: From<Event<Self>> + IsType<<Self as frame_system::Config>::RuntimeEvent>;

		/// The currency type for handling subscription payments
		type Currency: Inspect<<Self as frame_system::pallet::Config>::AccountId>
			+ HoldMutate<
				<Self as frame_system::pallet::Config>::AccountId,
				Reason = Self::RuntimeHoldReason,
			>;

		/// Overarching hold reason.
		type RuntimeHoldReason: From<HoldReason>;

		/// Fees calculator implementation
		type FeesManager: FeesManager<
			BalanceOf<Self>,
			Self::Credits,
			BlockNumberFor<Self>,
			BlockNumberFor<Self>,
			SubscriptionOf<Self>,
			DispatchError,
			<Self as frame_system::pallet::Config>::AccountId,
			Self::DiffBalance,
		>;

		/// Storage deposit calculator implementation
		type DepositCalculator: DepositCalculator<
			BalanceOf<Self>,
			SubscriptionOf<Self>,
			Self::DiffBalance,
		>;

		/// The type for the randomness pulse
		type Pulse: Pulse + Encode + Decode + Debug + Clone + TypeInfo + PartialEq + Default;

		// The weight information for this pallet.
		type WeightInfo: WeightInfo;

		/// A type that exposes XCM APIs, allowing contracts to interact with other parachains, and
		/// execute XCM programs.
		type Xcm: xcm_builder::Controller<
			OriginFor<Self>,
			<Self as frame_system::Config>::RuntimeCall,
			BlockNumberFor<Self>,
		>;

		/// Maximum metadata size
		#[pallet::constant]
		type MaxMetadataLen: Get<u32>;

		/// Maximum call data size
		#[pallet::constant]
		type MaxCallDataLen: Get<u32>;

		/// The maximum amount of fees to pay for the execution of a single XCM message sent to the
		/// IDN chain, expressed in the IDN asset.
		#[pallet::constant]
		type MaxXcmFees: Get<u128>;

		/// A type to define the amount of credits in a subscription
		type Credits: Unsigned
			+ Codec
			+ TypeInfo
			+ MaxEncodedLen
			+ Debug
			+ Saturating
			+ Copy
			+ PartialOrd
			+ From<BlockNumberFor<Self>>;

		/// Maximum number of subscriptions allowed
		///
		/// This and [`MaxTerminatableSubs`] should be set to a number that keeps the estimated
		/// `dispatch_pulse` Proof size in combinations with the `on_finalize` Proof size under
		/// the relay chain's [`MAX_POV_SIZE`](https://github.com/paritytech/polkadot-sdk/blob/da8c374871cc97807935230e7c398876d5adce62/polkadot/primitives/src/v8/mod.rs#L441)
		#[pallet::constant]
		type MaxSubscriptions: Get<u32>;

		/// Maximum number of subscriptions that can be terminated in a `on_finalize` execution
		///
		/// This and [`MaxSubscriptions`] should be set to a number that keeps the estimated Proof
		/// Size in the weights under the relay chain's [`MAX_POV_SIZE`](https://github.com/paritytech/polkadot-sdk/blob/da8c374871cc97807935230e7c398876d5adce62/polkadot/primitives/src/v8/mod.rs#L441)
		#[pallet::constant]
		type MaxTerminatableSubs: Get<u32>;

		/// Subscription ID type
		type SubscriptionId: From<H256>
			+ Codec
			+ Copy
			+ PartialEq
			+ TypeInfo
			+ EncodeLike
			+ MaxEncodedLen
			+ Debug;

		/// Type for indicating balance movements across subscribers and IDN
		type DiffBalance: DiffBalance<BalanceOf<Self>>;

		/// Origin check for XCM locations that can interact with the IDN Manager.
		///
		/// **Example definition**
		/// ```rust
		/// use pallet_idn_manager::primitives::AllowSiblingsOnly;
		/// type XcmOriginFilter = pallet_xcm::EnsureXcm<AllowSiblingsOnly>;
		/// ```
		type XcmOriginFilter: EnsureOrigin<Self::RuntimeOrigin, Success = Location>;

		/// A type that converts XCM locations to account identifiers.
		type XcmLocationToAccountId: ConvertLocation<Self::AccountId>;

		/// A type that can convert the local origin to a `Location`.
		type LocalOriginToLocation: TryConvert<Self::RuntimeOrigin, Location>;
	}

	/// The subscription storage. It maps a subscription ID to a subscription.
	#[pallet::storage]
	pub(crate) type Subscriptions<T: Config> =
		StorageMap<_, Blake2_128Concat, T::SubscriptionId, SubscriptionOf<T>, OptionQuery>;

	/// Storage for the subscription counter. It keeps track of how many subscriptions are in
	/// storage
	#[pallet::storage]
	pub(crate) type SubCounter<T: Config> = StorageValue<_, u32, ValueQuery>;

	#[pallet::event]
	#[pallet::generate_deposit(pub(super) fn deposit_event)]
	pub enum Event<T: Config> {
		/// A new subscription was created (includes single-block subscriptions)
		SubscriptionCreated { sub_id: T::SubscriptionId },
		/// A subscription has terminated
		SubscriptionTerminated { sub_id: T::SubscriptionId },
		/// A subscription was paused
		SubscriptionPaused { sub_id: T::SubscriptionId },
		/// A subscription was updated
		SubscriptionUpdated { sub_id: T::SubscriptionId },
		/// A subscription was reactivated
		SubscriptionReactivated { sub_id: T::SubscriptionId },
		/// Randomness was successfully distributed
		RandomnessDistributed { sub_id: T::SubscriptionId },
		/// Fees collected
		FeesCollected { sub_id: T::SubscriptionId, fees: BalanceOf<T> },
		/// Subscription Fees quoted
		SubQuoted { requester: Location, quote: QuoteOf<T> },
		/// Subscription Distributed
		SubscriptionDistributed { sub_id: T::SubscriptionId },
	}

	#[pallet::error]
	pub enum Error<T> {
		/// A Subscription already exists
		SubscriptionAlreadyExists,
		/// A Subscription does not exist
		SubscriptionDoesNotExist,
		/// Subscription is already active
		SubscriptionAlreadyActive,
		/// Subscription's state transition is not possible
		SubscriptionInvalidTransition,
		/// Subscription can't be updated
		SubscriptionNotUpdatable,
		/// The origin isn't the subscriber
		NotSubscriber,
		/// Too many subscriptions in storage
		TooManySubscriptions,
		/// Invalid subscriber
		InvalidSubscriber,
		/// Invalid parameters
		InvalidParams,
		/// Error Sending XCM
		XcmSendError,
	}

	/// A reason for the IDN Manager Pallet placing a hold on funds.
	#[pallet::composite_enum]
	pub enum HoldReason {
		/// The IDN Manager Pallet holds balance for future charges.
		#[codec(index = 0)]
		Fees,
		/// Storage deposit
		#[codec(index = 1)]
		StorageDeposit,
	}

	#[pallet::hooks]
	impl<T: Config> Hooks<BlockNumberFor<T>> for Pallet<T> {
		/// A dummy `on_initialize` to return the amount of weight that `on_finalize` requires to
		/// execute. See [`on_finalize`](https://paritytech.github.io/polkadot-sdk/master/frame_support/traits/trait.Hooks.html#method.on_finalize).
		fn on_initialize(_n: BlockNumberFor<T>) -> Weight {
			<T as pallet::Config>::WeightInfo::on_finalize()
		}

		/// It iterates over all [`Finalized`](SubscriptionState::Finalized) subscriptions calls
		/// `terminate_subscription`. `terminate_subscription` involves refunding deposits,
		/// removing the subscription from storage and dispatching events, among other actions.
		fn on_finalize(_n: BlockNumberFor<T>) {
			// Look for subscriptions that should be terminated
			for (sub_id, sub) in Subscriptions::<T>::iter()
				.filter(|(_, sub)| sub.state == SubscriptionState::Finalized)
				.take(T::MaxTerminatableSubs::get() as usize)
			{
				// terminate the subscription
				let _ = Self::terminate_subscription(&sub, sub_id);
			}
		}
	}

	#[pallet::call]
	impl<T: Config> Pallet<T> {
		/// Creates a subscription in the pallet.
		///
		/// This function allows a user to create a new subscription for receiving pulses.
		/// The subscription includes details such as the number of credits, target location, call
		/// index, frequency and metadata.
		///
		/// # Errors
		/// * [`TooManySubscriptions`](Error::TooManySubscriptions) - If the maximum number of
		///   subscriptions has been reached.
		/// * [`SubscriptionAlreadyExists`](Error::SubscriptionAlreadyExists) - If a subscription
		///   with the specified ID already exists.
		///
		/// # Events
		/// * [`SubscriptionCreated`](Event::SubscriptionCreated) - A new subscription has been
		///   created.
		#[pallet::call_index(0)]
		#[pallet::weight(T::WeightInfo::create_subscription())]
		#[allow(clippy::useless_conversion)]
		pub fn create_subscription(
			origin: OriginFor<T>,
			params: CreateSubParamsOf<T>,
		) -> DispatchResultWithPostInfo {
			log::trace!(target: LOG_TARGET, "Create subscription request received: {:?}", params);
			let subscriber = Self::ensure_signed_or_valid_xcm_origin(origin)?;

			ensure!(params.credits != Zero::zero(), Error::<T>::InvalidParams);

			ensure!(
				SubCounter::<T>::get() < T::MaxSubscriptions::get(),
				Error::<T>::TooManySubscriptions
			);

			let current_block = frame_system::Pallet::<T>::block_number();

			let details = SubscriptionDetails {
				subscriber: subscriber.clone(),
				target: params.target.clone(),
				call: params.call.clone(),
				origin_kind: params.origin_kind.clone(),
			};

			let sub_id = params.sub_id.unwrap_or(Self::generate_sub_id(
				&subscriber,
				&params,
				&current_block,
			));

			ensure!(
				!Subscriptions::<T>::contains_key(sub_id),
				Error::<T>::SubscriptionAlreadyExists
			);

			let subscription = Subscription {
				id: sub_id,
				state: SubscriptionState::Active,
				credits_left: params.credits,
				details,
				created_at: current_block,
				updated_at: current_block,
				credits: params.credits,
				frequency: params.frequency,
				metadata: params.metadata,
				last_delivered: None,
			};

			// Calculate and hold the subscription fees
			let fees = Self::calculate_subscription_fees(&params.credits);

			Self::hold_fees(&subscriber, fees)?;

			Self::hold_deposit(
				&subscriber,
				T::DepositCalculator::calculate_storage_deposit(&subscription),
			)?;

			Subscriptions::<T>::insert(sub_id, subscription);

			// Increase the subscription counter
			SubCounter::<T>::mutate(|c| c.saturating_inc());

			Self::deposit_event(Event::SubscriptionCreated { sub_id });

			Ok(Some(T::WeightInfo::create_subscription()).into())
		}

		/// Temporarily halts randomness distribution for a subscription.
		///
		/// This function allows the subscriber to pause their subscription,
		/// which temporarily halts the distribution of pulses.
		///
		/// # Errors
		/// * [`SubscriptionDoesNotExist`](Error::SubscriptionDoesNotExist) - If a subscription with
		///   the specified ID does not exist.
		/// * [`NotSubscriber`](Error::NotSubscriber) - If the origin is not the subscriber of the
		///   specified subscription.
		/// * [`SubscriptionInvalidTransition`](Error::SubscriptionInvalidTransition) - If the
		///   subscription cannot transition to the [`Paused`](SubscriptionState::Paused) state.
		///
		/// # Events
		/// * [`SubscriptionPaused`](Event::SubscriptionPaused) - A subscription has been paused.
		#[pallet::call_index(1)]
		#[pallet::weight(T::WeightInfo::pause_subscription())]
		pub fn pause_subscription(
			// Must match the subscription's original caller
			origin: OriginFor<T>,
			sub_id: T::SubscriptionId,
		) -> DispatchResult {
			log::trace!(target: LOG_TARGET, "Pause subscription request received: {:?}", sub_id);
			let subscriber = Self::ensure_signed_or_valid_xcm_origin(origin)?;
			Subscriptions::<T>::try_mutate(sub_id, |maybe_sub| {
				let sub = maybe_sub.as_mut().ok_or(Error::<T>::SubscriptionDoesNotExist)?;
				ensure!(sub.details.subscriber == subscriber, Error::<T>::NotSubscriber);
				ensure!(
					sub.state == SubscriptionState::Active,
					Error::<T>::SubscriptionInvalidTransition
				);
				sub.state = SubscriptionState::Paused;
				Self::deposit_event(Event::SubscriptionPaused { sub_id });
				Ok(())
			})
		}

		/// Ends the subscription before its natural conclusion.
		///
		/// This function allows the subscriber to terminate their subscription early,
		/// which stops the distribution of pulses and refunds any unused credits.
		///
		/// # Errors
		/// * [`SubscriptionDoesNotExist`](Error::SubscriptionDoesNotExist) - If a subscription with
		///   the specified ID does not exist.
		/// * [`NotSubscriber`](Error::NotSubscriber) - If the origin is not the subscriber of the
		///   specified subscription.
		///
		/// # Events
		/// * [`SubscriptionTerminated`](Event::SubscriptionTerminated) - A subscription has been
		///   terminated.
		#[pallet::call_index(2)]
		#[pallet::weight(T::WeightInfo::kill_subscription())]
		pub fn kill_subscription(
			// Must match the subscription's original caller
			origin: OriginFor<T>,
			sub_id: T::SubscriptionId,
		) -> DispatchResult {
			log::trace!(target: LOG_TARGET, "Kill subscription request received: {:?}", sub_id);
			let subscriber = Self::ensure_signed_or_valid_xcm_origin(origin)?;

			let sub =
				Self::get_subscription(&sub_id).ok_or(Error::<T>::SubscriptionDoesNotExist)?;
			ensure!(sub.details.subscriber == subscriber, Error::<T>::NotSubscriber);

			Self::terminate_subscription(&sub, sub_id)
		}

		/// Updates a subscription.
		///
		/// This function allows the subscriber to modify their subscription parameters,
		/// such as the number of credits and distribution interval.
		///
		/// # Errors
		/// * [`SubscriptionDoesNotExist`](Error::SubscriptionDoesNotExist) - If a subscription with
		///   the specified ID does not exist.
		/// * [`NotSubscriber`](Error::NotSubscriber) - If the origin is not the subscriber of the
		///   specified subscription.
		///
		/// # Events
		/// * [`SubscriptionUpdated`](Event::SubscriptionUpdated) - A subscription has been updated.
		#[pallet::call_index(3)]
		#[pallet::weight(T::WeightInfo::update_subscription(T::MaxMetadataLen::get()))]
		#[allow(clippy::useless_conversion)]
		pub fn update_subscription(
			// Must match the subscription's original caller
			origin: OriginFor<T>,
			params: UpdateSubParamsOf<T>,
		) -> DispatchResultWithPostInfo {
			log::trace!(target: LOG_TARGET, "Update subscription request received: {:?}", params);
			let subscriber = Self::ensure_signed_or_valid_xcm_origin(origin)?;

			Subscriptions::<T>::try_mutate(params.sub_id, |maybe_sub| {
				let sub = maybe_sub.as_mut().ok_or(Error::<T>::SubscriptionDoesNotExist)?;
				ensure!(sub.details.subscriber == subscriber, Error::<T>::NotSubscriber);
				ensure!(
					sub.state == SubscriptionState::Active ||
						sub.state == SubscriptionState::Paused,
					Error::<T>::SubscriptionNotUpdatable
				);

				let mut fees_diff = T::DiffBalance::new(Zero::zero(), BalanceDirection::None);

				if let Some(credits) = params.credits {
					fees_diff = T::FeesManager::calculate_diff_fees(&sub.credits, &credits);
					sub.credits = credits;
				}

				if let Some(frequency) = params.frequency {
					sub.frequency = frequency;
				}

				if let Some(metadata) = params.metadata.clone() {
					sub.metadata = metadata;
				}
				sub.updated_at = frame_system::Pallet::<T>::block_number();

				let old_sub = sub.clone();

				let deposit_diff = T::DepositCalculator::calculate_diff_deposit(sub, &old_sub);

				// Hold or refund diff fees
				Self::manage_diff_fees(&subscriber, &fees_diff)?;
				// Hold or refund diff deposit
				Self::manage_diff_deposit(&subscriber, &deposit_diff)?;

				Self::deposit_event(Event::SubscriptionUpdated { sub_id: params.sub_id });
				Ok::<(), DispatchError>(())
			})?;

			Ok(Some(T::WeightInfo::update_subscription(if let Some(Some(md)) = params.metadata {
				md.len().try_into().unwrap_or(T::MaxMetadataLen::get())
			} else {
				0
			}))
			.into())
		}

		/// Reactivates a paused subscription.
		///
		/// This function allows the subscriber to resume a paused subscription,
		/// which restarts the distribution of pulses.
		///
		/// # Events
		/// * [`SubscriptionReactivated`](Event::SubscriptionReactivated) - A subscription has been
		///   reactivated.
		#[pallet::call_index(4)]
		#[pallet::weight(T::WeightInfo::reactivate_subscription())]
		pub fn reactivate_subscription(
			// Must match the subscription's original caller
			origin: OriginFor<T>,
			sub_id: T::SubscriptionId,
		) -> DispatchResult {
			log::trace!(target: LOG_TARGET, "Reactivating subscription: {:?}", sub_id);
			let subscriber = Self::ensure_signed_or_valid_xcm_origin(origin)?;
			Subscriptions::<T>::try_mutate(sub_id, |maybe_sub| {
				let sub = maybe_sub.as_mut().ok_or(Error::<T>::SubscriptionDoesNotExist)?;
				ensure!(sub.details.subscriber == subscriber, Error::<T>::NotSubscriber);
				ensure!(
					sub.state == SubscriptionState::Paused,
					Error::<T>::SubscriptionInvalidTransition
				);
				sub.state = SubscriptionState::Active;
				Self::deposit_event(Event::SubscriptionReactivated { sub_id });
				Ok(())
			})
		}

		/// Calculates the subscription fees and deposit and sends the result back to the caller
		/// specified function via XCM.
		#[pallet::call_index(5)]
		#[pallet::weight(T::WeightInfo::quote_subscription())]
		#[allow(clippy::useless_conversion)]
		pub fn quote_subscription(
			origin: OriginFor<T>,
			params: QuoteSubParamsOf<T>,
		) -> DispatchResultWithPostInfo {
			log::trace!(target: LOG_TARGET, "Quote subscription request received: {:?}", params);
			// Ensure the origin is valid, and get the location
			let requester: Location = T::XcmOriginFilter::ensure_origin(origin.clone())?;
			let target = Self::extract_parachain_location(&requester)?;
			let acc = &T::XcmLocationToAccountId::convert_location(&requester)
								.ok_or_else(|| {
									log::warn!(target: LOG_TARGET, "InvalidSubscriber: failed to convert XCM location to AccountId");
									Error::<T>::InvalidSubscriber
								})?;
			let deposit = Self::calculate_storage_deposit_from_create_params(
				acc,
				&params.quote_request.create_sub_params,
			);

			let credits = T::FeesManager::calculate_credits(
				params.quote_request.create_sub_params.frequency,
				params.quote_request.lifetime_pulses,
			);

			let fees = Self::calculate_subscription_fees(&credits);

			let quote = Quote { req_ref: params.quote_request.req_ref, fees, deposit };
<<<<<<< HEAD
			Self::xcm_send(&requester, (params.call_index, quote.clone()).encode().into())?;
=======

			Self::xcm_send(
				acc,
				&target,
				// Simple concatenation: pre-encoded call data + pulse data
				{
					let mut call_data = params.call.clone().into_inner();
					call_data.extend(&quote.encode());
					call_data.into()
				},
				params.origin_kind,
			)?;
>>>>>>> 10f12ab1
			Self::deposit_event(Event::SubQuoted { requester, quote });

			Ok(Some(T::WeightInfo::quote_subscription()).into())
		}

		/// Gets a subscription by its ID and sends the result back to the caller
		/// specified function via XCM.
		#[pallet::call_index(6)]
		#[pallet::weight(T::WeightInfo::get_subscription_info())]
		pub fn get_subscription_info(
			origin: OriginFor<T>,
			req: SubInfoRequestOf<T>,
		) -> DispatchResult {
			log::trace!(target: LOG_TARGET, "Get subscription info request received: {:?}", req);
			// Ensure the origin is valid, and get the location
			let requester: Location = T::XcmOriginFilter::ensure_origin(origin.clone())?;
			let target = Self::extract_parachain_location(&requester)?;
			let acc = &T::XcmLocationToAccountId::convert_location(&requester)
								.ok_or_else(|| {
									log::warn!(target: LOG_TARGET, "InvalidSubscriber: failed to convert XCM location to AccountId");
									Error::<T>::InvalidSubscriber
								})?;
			let sub =
				Self::get_subscription(&req.sub_id).ok_or(Error::<T>::SubscriptionDoesNotExist)?;

			let response = SubInfoResponse { sub, req_ref: req.req_ref };
			Self::xcm_send(
				acc,
				&target,
				// Simple concatenation: pre-encoded call data + pulse data
				{
					let mut call_data = req.call.clone().into_inner();
					call_data.extend(&response.encode());
					call_data.into()
				},
				req.origin_kind,
			)?;
			Self::deposit_event(Event::SubscriptionDistributed { sub_id: req.sub_id });

			Ok(())
		}
	}
}

impl<T: Config> Pallet<T> {
	/// Computes the fee for a given number of credits.
	///
	/// This function calculates the subscription fee based on the specified number of credits
	/// using the [`FeesManager`] implementation.
	pub fn calculate_subscription_fees(credits: &T::Credits) -> BalanceOf<T> {
		T::FeesManager::calculate_subscription_fees(credits)
	}

	/// Retrieves a specific subscription by its ID.
	///
	/// This function retrieves a subscription from storage based on the provided subscription ID.
	pub fn get_subscription(sub_id: &T::SubscriptionId) -> Option<SubscriptionOf<T>> {
		Subscriptions::<T>::get(sub_id)
	}

	/// Retrieves all subscriptions for a specific subscriber.
	///
	/// This function retrieves all subscriptions from storage that are associated with the
	/// provided subscriber account.
	pub fn get_subscriptions_for_subscriber(subscriber: &T::AccountId) -> Vec<SubscriptionOf<T>> {
		Subscriptions::<T>::iter()
			.filter(|(_, sub)| &sub.details.subscriber == subscriber)
			.map(|(_, sub)| sub)
			.collect()
	}

	/// Extracts the parachain portion of a location when it's the first interior junction.
	///
	/// Ensures the location has exactly one parent and the first interior junction is a
	/// [`Junction::Parachain`]. Returns a new [`Location`] containing only that parachain.
	pub(crate) fn extract_parachain_location(
		location: &Location,
	) -> Result<Location, DispatchError> {
		let first_junction = match location.unpack() {
			(1, interior) => interior.first(),
			_ => None,
		};

		match first_junction {
			Some(Junction::Parachain(id)) => Ok(Location::new(1, [Junction::Parachain(*id)])),
			_ => Err(Error::<T>::InvalidSubscriber.into()),
		}
	}

	/// Calculates the storage deposit for a subscription based on its creation parameters.
	///
	/// It creates an ephimeral dummy subscription to calculate the fees.
	pub(crate) fn calculate_storage_deposit_from_create_params(
		subscriber: &T::AccountId,
		params: &CreateSubParamsOf<T>,
	) -> BalanceOf<T> {
		let current_block = frame_system::Pallet::<T>::block_number();

		let details = SubscriptionDetails {
			subscriber: subscriber.clone(),
			target: params.target.clone(),
			call: params.call.clone(),
			origin_kind: OriginKind::default(),
		};

		let subscription = Subscription {
			id: SubscriptionIdOf::<T>::from(H256::default()),
			state: SubscriptionState::Active,
			credits_left: params.credits,
			details,
			created_at: current_block,
			updated_at: current_block,
			credits: params.credits,
			frequency: params.frequency,
			metadata: params.metadata.clone(),
			last_delivered: None,
		};
		T::DepositCalculator::calculate_storage_deposit(&subscription)
	}

	/// Terminates a subscription by removing it from storage and emitting a terminate event.
	pub(crate) fn terminate_subscription(
		sub: &SubscriptionOf<T>,
		sub_id: T::SubscriptionId,
	) -> DispatchResult {
		log::trace!(target: LOG_TARGET, "Terminating subscription: {:?}", sub_id);
		// fees left and deposit to refund
		let fees_diff = T::FeesManager::calculate_diff_fees(&sub.credits_left, &Zero::zero());
		let sd = T::DepositCalculator::calculate_storage_deposit(sub);

		Self::manage_diff_fees(&sub.details.subscriber, &fees_diff)?;
		Self::release_deposit(&sub.details.subscriber, sd)?;

		Subscriptions::<T>::remove(sub_id);

		// Decrease the subscription counter
		SubCounter::<T>::mutate(|c| c.saturating_dec());

		Self::deposit_event(Event::SubscriptionTerminated { sub_id });
		Ok(())
	}

	pub(crate) fn get_min_credits(sub: &SubscriptionOf<T>) -> T::Credits {
		T::FeesManager::get_idle_credits(Some(sub))
	}

	/// Distribute randomness to subscribers
	/// Returns a weight based on the number of storage reads and writes performed
	fn distribute(pulse: T::Pulse) {
		// Get the current block number once for comparison
		let current_block = frame_system::Pallet::<T>::block_number();

		for (sub_id, mut sub) in Subscriptions::<T>::iter() {
			// Filter for active subscriptions that are eligible for delivery based on frequency
			if
			// Subscription must be active
			sub.state ==  SubscriptionState::Active   &&
					// And either never delivered before, or enough blocks have passed since last delivery
					(sub.last_delivered.is_none() ||
					current_block >= sub.last_delivered.unwrap() + sub.frequency)
			{
				// Make sure credits are consumed before sending the XCM message
				let consume_credits = T::FeesManager::get_consume_credits(Some(&sub));

				if let Err(e) = Self::collect_fees(&sub, consume_credits) {
					Self::pause_subscription_on_error(sub_id, sub, "Failed to collect fees", e);
					continue;
				}

				// Update subscription with consumed credits and last_delivered block number
				sub.credits_left = sub.credits_left.saturating_sub(consume_credits);
				sub.last_delivered = Some(current_block);

				let subscriber = sub.subscriber();

				// Send the XCM message
				if let Err(e) = Self::xcm_send(
					subscriber,
					&sub.details.target,
					// Simple concatenation: pre-encoded call data + pulse data
					{
						let mut call_data = sub.details.call.clone().into_inner();
						call_data.extend((&pulse, &sub_id).encode());
						call_data.into()
					},
					sub.details.origin_kind.clone(),
				) {
					Self::pause_subscription_on_error(sub_id, sub, "Failed to dispatch XCM", e);
					continue;
				}

				log::info!(target: LOG_TARGET, "Randomness distributed");
				Self::deposit_event(Event::RandomnessDistributed { sub_id });
			} else {
				let idle_credits = T::FeesManager::get_idle_credits(Some(&sub));
				// Collect fees for idle block
				if let Err(e) = Self::collect_fees(&sub, idle_credits) {
					log::warn!(
						target: LOG_TARGET,
						"Failed to collect fees for idle subscription id = {:?}: {:?}", sub_id, e);
				}
				// Update subscription with consumed credits
				sub.credits_left = sub.credits_left.saturating_sub(idle_credits);
			}

			// Finalize the subscription if there are not enough credits left
			if sub.state != SubscriptionState::Finalized &&
				sub.credits_left < Self::get_min_credits(&sub)
			{
				sub.state = SubscriptionState::Finalized;
			}

			// Store the updated subscription
			Subscriptions::<T>::insert(sub_id, &sub);
		}
	}

	/// Gracefully handles the pausing of a subscription in the case an error occurs
	fn pause_subscription_on_error(
		sub_id: SubscriptionIdOf<T>,
		mut sub: SubscriptionOf<T>,
		message: &str,
		err: DispatchError,
	) {
		log::warn!(
			target: LOG_TARGET,
			"{}: subscription id = {:?}. Pausing subscription due to: {:?}",
			message,
			sub_id,
			err
		);
		sub.state = SubscriptionState::Paused;
		Subscriptions::<T>::insert(sub_id, &sub);
		Self::deposit_event(Event::SubscriptionPaused { sub_id });
	}

	/// Collects fees for a subscription based on credits consumed.
	///
	/// This internal helper function calculates and collects fees from a subscription based on
	/// the number of credits consumed. If no credits are consumed, no fees are collected.
	///
	/// It calculates the fees to collect using
	/// [`T::FeesManager::calculate_diff_fees`](FeesManager::calculate_diff_fees), which determines
	/// the difference between the current credits left and the credits left after consumption.
	/// It collects the fees using [`T::FeesManager::collect_fees`](FeesManager::collect_fees),
	/// transferring the fees from the subscriber's account to the treasury.
	///
	/// # Events
	/// * [`FeesCollected`](Event::FeesCollected) - Emitted when fees are successfully collected
	///   from the subscription.
	fn collect_fees(sub: &SubscriptionOf<T>, credits_consumed: T::Credits) -> DispatchResult {
		if credits_consumed.is_zero() {
			return Ok(());
		}
		let fees_to_collect = T::FeesManager::calculate_diff_fees(
			&sub.credits_left,
			&sub.credits_left.saturating_sub(credits_consumed),
		)
		.balance();
		let fees = T::FeesManager::collect_fees(&fees_to_collect, sub).map_err(|e| match e {
			FeesError::NotEnoughBalance { .. } => DispatchError::Other("NotEnoughBalance"),
			FeesError::Other(de) => de,
		})?;
		Self::deposit_event(Event::FeesCollected { sub_id: sub.id, fees });
		Ok(())
	}

	/// Generates a unique subscription ID.
	///
	/// This internal helper function generates a unique subscription ID based on the
	/// create subscription parameters and the current block number.
	fn generate_sub_id(
		subscriber: &T::AccountId,
		params: &CreateSubParamsOf<T>,
		current_block: &BlockNumberFor<T>,
	) -> T::SubscriptionId {
		let mut salt = current_block.encode();
		salt.extend(subscriber.encode());
		params.hash(&salt).into()
	}

	/// Holds fees for a subscription.
	///
	/// This internal helper function places a hold on the specified fees in the subscriber's
	/// account.
	fn hold_fees(subscriber: &T::AccountId, fees: BalanceOf<T>) -> DispatchResult {
		T::Currency::hold(&HoldReason::Fees.into(), subscriber, fees)
	}

	/// Releases fees for a subscription.
	///
	/// This internal helper function releases the specified fees from the subscriber's account.
	fn release_fees(subscriber: &T::AccountId, fees: BalanceOf<T>) -> DispatchResult {
		let _ = T::Currency::release(&HoldReason::Fees.into(), subscriber, fees, Precision::Exact)?;
		Ok(())
	}

	/// Manages the difference in fees for a subscription.
	///
	/// This internal helper function manages the difference in fees for a subscription, either
	/// collecting additional fees or releasing excess fees.
	fn manage_diff_fees(subscriber: &T::AccountId, diff: &T::DiffBalance) -> DispatchResult {
		match diff.direction() {
			BalanceDirection::Collect => Self::hold_fees(subscriber, diff.balance()),
			BalanceDirection::Release => Self::release_fees(subscriber, diff.balance()),
			BalanceDirection::None => Ok(()),
		}
	}

	/// Holds a storage deposit for a subscription.
	///
	/// This internal helper function places a hold on the specified storage deposit in the
	/// subscriber's account.
	fn hold_deposit(subscriber: &T::AccountId, deposit: BalanceOf<T>) -> DispatchResult {
		T::Currency::hold(&HoldReason::StorageDeposit.into(), subscriber, deposit)
	}

	/// Releases a storage deposit for a subscription.
	///
	/// This internal helper function releases the specified storage deposit from the subscriber's
	/// account.
	fn release_deposit(subscriber: &T::AccountId, deposit: BalanceOf<T>) -> DispatchResult {
		let _ = T::Currency::release(
			&HoldReason::StorageDeposit.into(),
			subscriber,
			deposit,
			Precision::BestEffort,
		)?;
		Ok(())
	}

	/// Manages the difference in storage deposit for a subscription.
	///
	/// This internal helper function manages the difference in storage deposit for a subscription,
	/// either collecting additional deposit or releasing excess deposit.
	fn manage_diff_deposit(subscriber: &T::AccountId, diff: &T::DiffBalance) -> DispatchResult {
		match diff.direction() {
			BalanceDirection::Collect => Self::hold_deposit(subscriber, diff.balance()),
			BalanceDirection::Release => Self::release_deposit(subscriber, diff.balance()),
			BalanceDirection::None => Ok(()),
		}
	}

	/// Dispatches the call to the target
	/// WARNING: Possible attack vector, as the `Xcm::send` call's origin is different to the
	/// account that created the subscription that feeds the target and the transact msg.
	/// Also, this is requesting `UnpaidExecution`, which is expected to be honored by the
	/// target chain.
	/// A potential attacker could try to get "almost" free execution (only paying the pulse
	/// consumption fees) to any target on a chain that honors `UnpaidExecution` requests from IDN.
	/// Though the attacker would not be able to manipulate the call's parameters.
	fn xcm_send(
		acc: &AccountIdOf<T>,
		target: &Location,
		call: DoubleEncoded<()>,
		origin_kind: OriginKind,
	) -> DispatchResult {
		let origin = T::RuntimeOrigin::from(Some(acc.clone()).into());
		let fee_asset = Asset {
			id: AssetId(Location { parents: 1, interior: Junctions::Here }),
			// TODO: this should be configurable by the consumer for more flexibility https://github.com/ideal-lab5/idn-sdk/issues/372
			fun: T::MaxXcmFees::get().into(),
		};
		let msg = Xcm(vec![
			WithdrawAsset(fee_asset.clone().into()),
			BuyExecution { weight_limit: Unlimited, fees: fee_asset.clone() },
			Transact { origin_kind: origin_kind.into(), fallback_max_weight: None, call },
			RefundSurplus,
			DepositAsset {
				assets: Wild(AllOf { id: fee_asset.id, fun: WildFungibility::Fungible }),
				// refund any surplus back to the origin's account
				beneficiary: T::LocalOriginToLocation::try_convert(origin.clone())
					.map_err(|_| Error::<T>::XcmSendError)?,
			},
		]);
		let versioned_target: Box<VersionedLocation> =
			Box::new(VersionedLocation::V5(target.clone()));
		let versioned_msg: Box<VersionedXcm<()>> = Box::new(VersionedXcm::V5(msg.into()));
		let xcm_hash = T::Xcm::send(origin, versioned_target.clone(), versioned_msg.clone())?;
		log::trace!(
			target: LOG_TARGET,
			"XCM message sent with hash: {:?}. Target: {:?}. Msg: {:?}",
			xcm_hash,
			versioned_target,
			versioned_msg
		);
		Ok(())
	}

	/// Validates the origin as either a signed origin or a valid XCM origin.
	///
	/// # Parameters
	/// - `origin`: The origin to validate, which can be either a signed origin or a valid XCM
	///   origin.
	///
	/// # Returns
	/// - `Ok(T::AccountId)`: The account ID of the signed origin or the account ID derived from the
	///   XCM origin.
	/// - `Err(DispatchError)`: An error if the origin is invalid or cannot be converted to an
	///   account ID.
	fn ensure_signed_or_valid_xcm_origin(
		origin: OriginFor<T>,
	) -> Result<T::AccountId, DispatchError> {
		match T::XcmOriginFilter::ensure_origin(origin.clone()) {
			Ok(location) => T::XcmLocationToAccountId::convert_location(&location)
				.ok_or(DispatchError::from(Error::<T>::InvalidSubscriber)),
			Err(_) => ensure_signed(origin).map_err(|e| e.into()),
		}
	}

	/// Return the existential deposit of [`Config::Currency`].
	#[cfg(any(test, feature = "runtime-benchmarks"))]
	fn min_balance() -> BalanceOf<T> {
		// Get the minimum balance for the currency used in the pallet
		<T::Currency as Inspect<AccountIdOf<T>>>::minimum_balance()
	}
}

impl<T: Config> Dispatcher<T::Pulse> for Pallet<T> {
	/// Dispatches a pulse by distributing it to eligible subscriptions.
	///
	/// This function serves as the entry point for distributing randomness pulses
	/// to active subscriptions. It calls the `distribute` function to handle the
	/// actual distribution logic.
	fn dispatch(pulse: T::Pulse) {
		Pallet::<T>::distribute(pulse);
	}

	fn dispatch_weight() -> Weight {
		T::WeightInfo::dispatch_pulse(SubCounter::<T>::get())
	}
}

sp_api::decl_runtime_apis! {
	#[api_version(1)]
	pub trait IdnManagerApi<Balance, Credits, AccountId, Subscription, SubscriptionId> where
		Balance: Codec,
		Credits: Codec,
		AccountId: Codec,
		Subscription: Codec,
		SubscriptionId: Codec
	{
		/// Computes the fee for a given credits
		///
		/// See [`crate::Pallet::calculate_subscription_fees`]
		fn calculate_subscription_fees(
			// Number of pulses to receive
			credits: Credits
		) -> Balance;

		/// Retrieves a specific subscription
		///
		/// See [`crate::Pallet::get_subscription`]
		fn get_subscription(
			// Subscription ID
			sub_id: SubscriptionId
		) -> Option<Subscription>;

		/// Retrieves all subscriptions for a specific subscriber
		///
		/// See [`crate::Pallet::get_subscriptions_for_subscriber`]
		fn get_subscriptions_for_subscriber(
			// subscriber account ID
			subscriber: AccountId
		) -> Vec<Subscription>;
	}
}<|MERGE_RESOLUTION|>--- conflicted
+++ resolved
@@ -752,9 +752,6 @@
 			let fees = Self::calculate_subscription_fees(&credits);
 
 			let quote = Quote { req_ref: params.quote_request.req_ref, fees, deposit };
-<<<<<<< HEAD
-			Self::xcm_send(&requester, (params.call_index, quote.clone()).encode().into())?;
-=======
 
 			Self::xcm_send(
 				acc,
@@ -767,7 +764,6 @@
 				},
 				params.origin_kind,
 			)?;
->>>>>>> 10f12ab1
 			Self::deposit_event(Event::SubQuoted { requester, quote });
 
 			Ok(Some(T::WeightInfo::quote_subscription()).into())
