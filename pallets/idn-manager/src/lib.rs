--- conflicted
+++ resolved
@@ -54,19 +54,9 @@
 pub mod traits;
 pub mod weights;
 
-use crate::{
-	primitives::{
-<<<<<<< HEAD
-		CallIndex, CreateSubParams, PulseFilter, Quote, QuoteSubParams, SubInfoRequest,
-		SubscriptionMetadata,
-=======
-		CallIndex, CreateSubParams, PulseFilter, Quote, QuoteSubParams, SubscriptionMetadata,
->>>>>>> 0210fbf3
-	},
-	traits::{
-		BalanceDirection, DepositCalculator, DiffBalance, FeesError, FeesManager,
-		Subscription as SubscriptionTrait,
-	},
+use crate::primitives::{
+	CallIndex, CreateSubParams, PulseFilter, Quote, QuoteSubParams, SubInfoRequest,
+	Subscription as SubscriptionTrait, SubscriptionMetadata,
 };
 use codec::{Codec, Decode, DecodeWithMemTracking, Encode, EncodeLike, MaxEncodedLen};
 use frame_support::{
@@ -124,11 +114,8 @@
 /// quoted.
 pub type QuoteSubParamsOf<T> = QuoteSubParams<CreateSubParamsOf<T>>;
 
-<<<<<<< HEAD
 pub type SubInfoRequestOf<T> = SubInfoRequest<SubscriptionIdOf<T>>;
 
-=======
->>>>>>> 0210fbf3
 /// The subscription ID type used in the pallet, derived from the configuration.
 pub type SubscriptionIdOf<T> = <T as pallet::Config>::SubscriptionId;
 
@@ -381,11 +368,8 @@
 		FeesCollected { sub_id: T::SubscriptionId, fees: BalanceOf<T> },
 		/// Subscription Fees quoted
 		SubQuoted { requester: Location, quote: QuoteOf<T> },
-<<<<<<< HEAD
 		/// Subscription Distributed
 		SubscriptionDistributed { sub_id: T::SubscriptionId },
-=======
->>>>>>> 0210fbf3
 	}
 
 	#[pallet::error]
@@ -736,7 +720,6 @@
 			))
 			.into())
 		}
-<<<<<<< HEAD
 
 		/// Gets a subscription by its ID and sends the result back to the caller
 		/// specified function via XCM.
@@ -758,8 +741,6 @@
 
 			Ok(())
 		}
-=======
->>>>>>> 0210fbf3
 	}
 }
 
