--- conflicted
+++ resolved
@@ -49,11 +49,7 @@
 #[docify::export_content]
 mod linear_fee_calculator {
 	use super::*;
-	impl FeesManager<u32, u32, u32, u32, (), (), (), DiffBalanceImpl<u32>> for LinearFeeCalculator {
-<<<<<<< HEAD
-
-=======
->>>>>>> 6c651295
+	impl FeesManager<u32, u32, (), (), (), DiffBalanceImpl<u32>> for LinearFeeCalculator {
 		fn calculate_subscription_fees(credits: &u32) -> u32 {
 			BASE_FEE.saturating_mul(*credits)
 		}
@@ -78,21 +74,11 @@
 			// In this case we are not collecting any fees
 			Ok(*fees)
 		}
-
-<<<<<<< HEAD
 		fn get_consume_credits(_sub: &()) -> u32 {
-=======
-		fn get_consume_credits(_sub: Option<&()>) -> u32 {
->>>>>>> 6c651295
 			// Consuming a pulse costs 1000 credits
 			1000
 		}
-
-<<<<<<< HEAD
 		fn get_idle_credits(_sub: &()) -> u32 {
-=======
-		fn get_idle_credits(_sub: Option<&()>) -> u32 {
->>>>>>> 6c651295
 			// Skipping a pulse costs 10 credits
 			10
 		}
@@ -105,13 +91,7 @@
 #[docify::export_content]
 mod tiered_fee_calculator {
 	use super::*;
-<<<<<<< HEAD
-	impl FeesManager<u32, u32, u32, u32, (), (), (), DiffBalanceImpl<u32>> for SteppedTieredFeeCalculator {
-=======
-	impl FeesManager<u32, u32, u32, u32, (), (), (), DiffBalanceImpl<u32>>
-		for SteppedTieredFeeCalculator
-	{
->>>>>>> 6c651295
+	impl FeesManager<u32, u32, (), (), (), DiffBalanceImpl<u32>> for SteppedTieredFeeCalculator {
 		fn calculate_subscription_fees(credits: &u32) -> u32 {
 			// Define tier boundaries and their respective discount rates (in basis points)
 			const TIERS: [(u32, u32); 5] = [
