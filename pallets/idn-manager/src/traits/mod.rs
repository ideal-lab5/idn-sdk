--- conflicted
+++ resolved
@@ -34,12 +34,8 @@
 //! distribution.
 //!
 //! **Methods:**
-<<<<<<< HEAD
-//!   - [`calculate_credits`](FeesManager::calculate_credits): Calculates the minimum number of credits required to power a subscription given its frequency and desired number of pulses
-=======
 //!   - [`calculate_credits`](FeesManager::calculate_credits): Calculates the minimum number of
 //!     credits required to power a subscription given its frequency and desired number of pulses
->>>>>>> 6c651295
 //!   - [`calculate_subscription_fees`](FeesManager::calculate_subscription_fees): Determines the
 //!     initial fee for a subscription based on the requested credits.
 //!   - [`calculate_diff_fees`](FeesManager::calculate_diff_fees): Calculates the difference in fees
@@ -143,25 +139,6 @@
 #[doc = docify::embed!("./src/traits/example.rs", linear_fee_calculator)]
 /// - Tiered fee calculator: where the fees are calculated based on a tiered function.
 #[doc = docify::embed!("./src/traits/example.rs", tiered_fee_calculator)]
-<<<<<<< HEAD
-pub trait FeesManager<
-	Fees,
-	Credits,
-	F,
-	P,
-	Sub: Subscription<S>,
-	Err,
-	S,
-	Diff: DiffBalance<Fees>,
-> where
-	Credits: sp_runtime::Saturating,
-	P: Into<Credits> + sp_runtime::Saturating,
-	F: Into<Credits> + sp_runtime::Saturating,
-{
-	/// Calculate the minimum number of credits required to power the subscription under the given frequency and lifetime
-	/// credit calculation pertains to subscription frequency and lifetime, agnostic of fees or impl.
-	/// Note: if the subscription is paused during its lifetime, additional credits may be required.
-=======
 pub trait FeesManager<Fees, Credits, F, P, Sub: Subscription<S>, Err, S, Diff: DiffBalance<Fees>>
 where
 	Credits: sp_runtime::Saturating + From<F> + From<P>,
@@ -172,21 +149,11 @@
 	/// frequency and lifetime credit calculation pertains to subscription frequency and lifetime,
 	/// agnostic of fees or impl. Note: if the subscription is paused during its lifetime,
 	/// additional credits may be required.
->>>>>>> 6c651295
 	///
 	/// Credits are calculated as: `lifetime * [(frequency - 1) * idle_credit + execute_credits]`
 	/// where
 	///
 	/// * `frequency`: The (static) number of blocks to wait between pulse delivery
-<<<<<<< HEAD
-	/// * `lifetime`: The desired number of pulses to be delivered during the subscription's lifetime
-	///
-	fn calculate_credits(sub: &Sub, frequency: F, lifetime: P) -> Credits {
-		lifetime.into().saturating_mul(
-			frequency.into().saturating_mul(Self::get_idle_credits(sub))
-			.saturating_add(Self::get_consume_credits(sub))
-		).into()
-=======
 	/// * `lifetime`: The desired number of pulses to be delivered during the subscription's
 	///   lifetime
 	fn calculate_credits(frequency: F, lifetime: P) -> Credits {
@@ -195,7 +162,6 @@
 				.saturating_mul(Self::get_idle_credits(None))
 				.saturating_add(Self::get_consume_credits(None)),
 		)
->>>>>>> 6c651295
 	}
 
 	/// Calculate the fees for a subscription based on the credits of pulses required.
