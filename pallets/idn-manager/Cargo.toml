--- conflicted
+++ resolved
@@ -13,29 +13,17 @@
 targets = ["x86_64-unknown-linux-gnu"]
 
 [dependencies]
-<<<<<<< HEAD
-codec = {workspace = true}
-scale-info = { workspace = true, default-features = false }
+codec = { package = "parity-scale-codec", version = "=3.6.12", default-features = false }
+scale-info = { version = "=2.11.6", default-features = false }
+sp-arithmetic = { version = "=26.0.0", default-features = false }
 sp-api = { version = "=35.0.0",  default-features = false }
 sp-core = { version = "=35.0.0",  default-features = false }
 sp-io = { version = "=39.0.0",  default-features = false}
+sp-runtime = { version = "=40.1.0",  default-features = false}
 sp-std = { version = "=14.0.0",  default-features = false }
 xcm = { version = "=15.0.1", default-features = false, package = "staging-xcm" }
 xcm-builder = { version = "=18.0.0", default-features = false, package = "staging-xcm-builder" }
 pallet-xcm = { version = "=18.0.0", default-features = false }
-=======
-codec = { package = "parity-scale-codec", version = "3.6.12", default-features = false }
-scale-info = { version = "2.11.6", default-features = false }
-sp-arithmetic = { version = "26.0.0", default-features = false }
-sp-api = { version = "35.0.0",  default-features = false }
-sp-core = { version = "35.0.0",  default-features = false }
-sp-io = { version = "39.0.0",  default-features = false}
-sp-runtime = { version = "40.1.0",  default-features = false}
-sp-std = { version = "14.0.0",  default-features = false }
-xcm = { version = "15.0.1", default-features = false, package = "staging-xcm" }
-xcm-builder = { version = "18.0.0", default-features = false, package = "staging-xcm-builder" }
-pallet-xcm = { version = "18.0.0", default-features = false }
->>>>>>> a994a9bd
 # frame deps
 frame-support = { version = "=39.0.0",  default-features = false }
 frame-system = { version = "=39.0.0",  default-features = false }
