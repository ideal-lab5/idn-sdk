[package]
name = "pallet-randomness-beacon"
description = "FRAME pallet for bridging to drand."
authors = [
	"Ideal Labs <hello@idealabs.network>",
	]
version = "0.0.1-dev"
license = "Apache-2.0"
edition = "2021"
homepage = "https://www.idealabs.network"
repository.workspace = true
publish = false

[package.metadata.docs.rs]
targets = ["x86_64-unknown-linux-gnu"]

[dependencies]
codec.workspace = true
scale-info.workspace = true
serde = { workspace = true, features = ["derive"] }
<<<<<<< HEAD
sha2 = { version = "=0.10.8" }
log.workspace = true
hex = { version = "=0.4", features = ["serde"], default-features = false }
=======
sha2.workspace = true
log.workspace = true
hex.workspace = true
>>>>>>> 94f1b7fa
# frame deps
frame-benchmarking = { workspace = true, optional = true }
frame-support.workspace = true
frame-system.workspace = true
sc-consensus-randomness-beacon.workspace = true
sp-consensus-randomness-beacon.workspace = true
sp-core.workspace = true
sp-io.workspace = true
sp-runtime.workspace = true
# crypto dependencies
sp-ark-bls12-381 = { workspace = true, optional = true }
ark-bls12-381.workspace = true
ark-serialize.workspace = true
ark-ec.workspace = true
ark-std.workspace = true
<<<<<<< HEAD
timelock = { version = "=0.0.1", default-features = false }


[dev-dependencies]
sp-keystore = { version = "=0.40.0",  default-features = false }
sp-inherents = { version = "=34.0.0" }
=======
timelock.workspace = true

[dev-dependencies]
sp-keystore.workspace = true
sp-inherents.workspace = true
>>>>>>> 94f1b7fa

[features]
default = ["std"]
std = [
	"codec/std",
	"log/std",
	"sha2/std",
	"frame-benchmarking?/std",
	"frame-support/std",
	"frame-system/std",
	"scale-info/std",
	"sp-core/std",
	"sp-io/std",
	"sp-keystore/std",
	"sp-runtime/std",
	"serde/std",
	"hex/std",
	"sp-ark-bls12-381/std",
	"ark-bls12-381/std",
	"ark-serialize/std",
	"ark-ec/std",
	"ark-std/std",
	"timelock/std",
	"sp-consensus-randomness-beacon/std",
]
runtime-benchmarks = [
	"frame-benchmarking/runtime-benchmarks",
	"frame-support/runtime-benchmarks",
	"frame-system/runtime-benchmarks",
	"sp-runtime/runtime-benchmarks",
]
try-runtime = [
	"frame-support/try-runtime",
	"frame-system/try-runtime",
	"sp-runtime/try-runtime",
]
host-arkworks = ["sp-ark-bls12-381"]<|MERGE_RESOLUTION|>--- conflicted
+++ resolved
@@ -18,15 +18,9 @@
 codec.workspace = true
 scale-info.workspace = true
 serde = { workspace = true, features = ["derive"] }
-<<<<<<< HEAD
-sha2 = { version = "=0.10.8" }
-log.workspace = true
-hex = { version = "=0.4", features = ["serde"], default-features = false }
-=======
 sha2.workspace = true
 log.workspace = true
 hex.workspace = true
->>>>>>> 94f1b7fa
 # frame deps
 frame-benchmarking = { workspace = true, optional = true }
 frame-support.workspace = true
@@ -42,20 +36,11 @@
 ark-serialize.workspace = true
 ark-ec.workspace = true
 ark-std.workspace = true
-<<<<<<< HEAD
-timelock = { version = "=0.0.1", default-features = false }
-
-
-[dev-dependencies]
-sp-keystore = { version = "=0.40.0",  default-features = false }
-sp-inherents = { version = "=34.0.0" }
-=======
 timelock.workspace = true
 
 [dev-dependencies]
 sp-keystore.workspace = true
 sp-inherents.workspace = true
->>>>>>> 94f1b7fa
 
 [features]
 default = ["std"]
