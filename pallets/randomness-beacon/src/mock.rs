use crate as pallet_randomness_beacon;
use crate::*;
use bp_idn::types::*;
use frame_support::{derive_impl, traits::ConstU8};
use sp_idn_crypto::verifier::{QuicknetVerifier, SignatureVerifier};
use sp_keystore::{testing::MemoryKeystore, KeystoreExt};
use sp_runtime::{traits::IdentityLookup, AccountId32, BuildStorage};

type Block = frame_system::mocking::MockBlock<Test>;

// Configure a mock runtime to test the pallet.
frame_support::construct_runtime!(
	pub enum Test
	{
		System: frame_system,
		Balances: pallet_balances,
		Drand: pallet_randomness_beacon,
	}
);
#[derive_impl(frame_system::config_preludes::TestDefaultConfig)]
impl frame_system::Config for Test {
	type Block = Block;
	type AccountId = AccountId32;
	type Lookup = IdentityLookup<Self::AccountId>;
	type AccountData = pallet_balances::AccountData<u64>;
}

#[derive_impl(pallet_balances::config_preludes::TestDefaultConfig)]
impl pallet_balances::Config for Test {
	type AccountStore = System;
}

<<<<<<< HEAD
impl pallet_randomness_beacon::Config for Test {
	type RuntimeEvent = RuntimeEvent;
	type WeightInfo = ();
	type SignatureVerifier = QuicknetVerifier;
	type MaxSigsPerBlock = ConstU8<10>;
	type Pulse = RuntimePulse;
	type Dispatcher = IdnManager;
=======
#[derive(Encode, Decode, Debug, Clone, TypeInfo, PartialEq, DecodeWithMemTracking)]
pub struct MockPulse {
	message: OpaqueSignature,
	signature: OpaqueSignature,
>>>>>>> 75d77c2b
}

impl From<Accumulation> for MockPulse {
	fn from(acc: Accumulation) -> Self {
		MockPulse { signature: acc.signature, message: acc.message_hash }
	}
}

impl sp_idn_traits::pulse::Pulse for MockPulse {
	type Rand = [u8; 32];
	type Sig = OpaqueSignature;
	type Pubkey = OpaquePublicKey;

	fn rand(&self) -> Self::Rand {
		[0u8; 32]
	}

	fn message(&self) -> Self::Sig {
		self.message
	}

	fn sig(&self) -> Self::Sig {
		self.signature
	}

	fn authenticate(&self, pubkey: Self::Pubkey) -> bool {
		if let Ok(_) = sp_idn_crypto::verifier::QuicknetVerifier::verify(
			pubkey.as_ref().to_vec(),
			self.sig().as_ref().to_vec(),
			self.message().as_ref().to_vec(),
			None,
		) {
			return true;
		}

		false
	}
}

pub struct MockDispatcher;
impl sp_idn_traits::pulse::Dispatcher<MockPulse, Result<(), sp_runtime::DispatchError>>
	for MockDispatcher
{
	fn dispatch(_pulse: MockPulse) -> Result<(), sp_runtime::DispatchError> {
		Ok(())
	}

	fn dispatch_weight() -> Weight {
		0.into()
	}
}

impl pallet_randomness_beacon::Config for Test {
	type RuntimeEvent = RuntimeEvent;
	type WeightInfo = ();
	type SignatureVerifier = QuicknetVerifier;
	type MaxSigsPerBlock = ConstU8<10>;
	type Pulse = MockPulse;
	type Dispatcher = MockDispatcher;
}

// Build genesis storage according to the mock runtime.
pub fn new_test_ext() -> sp_io::TestExternalities {
	let t = frame_system::GenesisConfig::<Test>::default().build_storage().unwrap();
	let mut ext = sp_io::TestExternalities::new(t);
	let keystore = MemoryKeystore::new();
	ext.register_extension(KeystoreExt::new(keystore.clone()));

	ext
}<|MERGE_RESOLUTION|>--- conflicted
+++ resolved
@@ -30,20 +30,10 @@
 	type AccountStore = System;
 }
 
-<<<<<<< HEAD
-impl pallet_randomness_beacon::Config for Test {
-	type RuntimeEvent = RuntimeEvent;
-	type WeightInfo = ();
-	type SignatureVerifier = QuicknetVerifier;
-	type MaxSigsPerBlock = ConstU8<10>;
-	type Pulse = RuntimePulse;
-	type Dispatcher = IdnManager;
-=======
 #[derive(Encode, Decode, Debug, Clone, TypeInfo, PartialEq, DecodeWithMemTracking)]
 pub struct MockPulse {
 	message: OpaqueSignature,
 	signature: OpaqueSignature,
->>>>>>> 75d77c2b
 }
 
 impl From<Accumulation> for MockPulse {
