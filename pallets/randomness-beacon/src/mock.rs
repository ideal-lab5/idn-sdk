--- conflicted
+++ resolved
@@ -30,9 +30,6 @@
 	type AccountStore = System;
 }
 
-<<<<<<< HEAD
-impl pallet_randomness_beacon::Config for Test {
-=======
 pub struct MockDispatcher;
 impl sp_idn_traits::pulse::Dispatcher<RuntimePulse, Result<(), sp_runtime::DispatchError>>
 	for MockDispatcher
@@ -47,7 +44,6 @@
 }
 
 impl pallet_drand_bridge::Config for Test {
->>>>>>> 9378d4e9
 	type RuntimeEvent = RuntimeEvent;
 	type WeightInfo = ();
 	type SignatureVerifier = QuicknetVerifier;
