use crate as pallet_drand_bridge;
use crate::{verifier::QuicknetVerifier, *};
use frame_support::{
	derive_impl,
	traits::{ConstU16, ConstU64, ConstU8},
};
use sp_core::{sr25519::Signature, H256};
use sp_keystore::{testing::MemoryKeystore, KeystoreExt};
use sp_runtime::{
	traits::{BlakeTwo256, IdentityLookup, Verify},
	BuildStorage,
};

type Block = frame_system::mocking::MockBlock<Test>;

// Configure a mock runtime to test the pallet.
frame_support::construct_runtime!(
	pub enum Test
	{
		System: frame_system,
		Drand: pallet_drand_bridge,
	}
);

#[derive_impl(frame_system::config_preludes::TestDefaultConfig as frame_system::DefaultConfig)]
impl frame_system::Config for Test {
	type BaseCallFilter = frame_support::traits::Everything;
	type BlockWeights = ();
	type BlockLength = ();
	type DbWeight = ();
	type RuntimeOrigin = RuntimeOrigin;
	type RuntimeCall = RuntimeCall;
	type Nonce = u64;
	type Hash = H256;
	type Hashing = BlakeTwo256;
	type AccountId = sp_core::sr25519::Public;
	type Lookup = IdentityLookup<Self::AccountId>;
	type Block = Block;
	type RuntimeEvent = RuntimeEvent;
	type BlockHashCount = ConstU64<250>;
	type Version = ();
	type PalletInfo = PalletInfo;
	type AccountData = ();
	type OnNewAccount = ();
	type OnKilledAccount = ();
	type SystemWeightInfo = ();
	type SS58Prefix = ConstU16<42>;
	type OnSetCode = ();
	type MaxConsumers = frame_support::traits::ConstU32<16>;
}

impl frame_system::offchain::SigningTypes for Test {
	type Public = <Signature as Verify>::Signer;
	type Signature = Signature;
}

<<<<<<< HEAD
// impl palleT_idn_manager::Config for test {
// }

parameter_types! {
	pub QuicknetBeaconConfig: BeaconConfiguration = drand_quicknet_config();
}

=======
>>>>>>> f30abfe9
impl pallet_drand_bridge::Config for Test {
	type RuntimeEvent = RuntimeEvent;
	type WeightInfo = ();
	type SignatureVerifier = QuicknetVerifier;
	type MaxSigsPerBlock = ConstU8<10>;
	type MissedBlocksHistoryDepth = ConstU32<{ u8::MAX as u32 }>;


}

// Build genesis storage according to the mock runtime.
pub fn new_test_ext() -> sp_io::TestExternalities {
	let t = frame_system::GenesisConfig::<Test>::default().build_storage().unwrap();
	let mut ext = sp_io::TestExternalities::new(t);
	let keystore = MemoryKeystore::new();
	ext.register_extension(KeystoreExt::new(keystore.clone()));

	ext
}<|MERGE_RESOLUTION|>--- conflicted
+++ resolved
@@ -54,24 +54,12 @@
 	type Signature = Signature;
 }
 
-<<<<<<< HEAD
-// impl palleT_idn_manager::Config for test {
-// }
-
-parameter_types! {
-	pub QuicknetBeaconConfig: BeaconConfiguration = drand_quicknet_config();
-}
-
-=======
->>>>>>> f30abfe9
 impl pallet_drand_bridge::Config for Test {
 	type RuntimeEvent = RuntimeEvent;
 	type WeightInfo = ();
 	type SignatureVerifier = QuicknetVerifier;
 	type MaxSigsPerBlock = ConstU8<10>;
 	type MissedBlocksHistoryDepth = ConstU32<{ u8::MAX as u32 }>;
-
-
 }
 
 // Build genesis storage according to the mock runtime.
