--- conflicted
+++ resolved
@@ -80,11 +80,7 @@
 		apk.serialize_compressed(&mut apk_bytes).unwrap();
 
 		let pubkey: <T::Pulse as Pulse>::Pubkey = opk.into();
-<<<<<<< HEAD
-		let config = BeaconConfigurationOf::<T> { genesis_round: 0u64.into(), public_key: pubkey };
-=======
 		let config = BeaconConfigurationOf::<T> { genesis_round: 0u64, public_key: pubkey };
->>>>>>> 75d77c2b
 
 		Pallet::<T>::set_beacon_config(RawOrigin::Root.into(), config).unwrap();
 
