/*
 * Copyright 2025 by Ideal Labs, LLC
 *
 * Licensed under the Apache License, Version 2.0 (the "License");
 * you may not use this file except in compliance with the License.
 * You may obtain a copy of the License at
 *
 *     http://www.apache.org/licenses/LICENSE-2.0
 *
 * Unless required by applicable law or agreed to in writing, software
 * distributed under the License is distributed on an "AS IS" BASIS,
 * WITHOUT WARRANTIES OR CONDITIONS OF ANY KIND, either express or implied.
 * See the License for the specific language governing permissions and
 * limitations under the License.
 */

//! Benchmarking setup for pallet-randomness-beacon
use super::*;

use crate::{BeaconConfig, Pallet};

use ark_bls12_381::{Fr, G1Affine, G2Affine};

use ark_ec::AffineRepr;
use ark_serialize::CanonicalSerialize;
use ark_std::{ops::Mul, test_rng, UniformRand};
use codec::{Decode, Encode};
use frame_benchmarking::v2::*;
use frame_system::RawOrigin;
use sp_consensus_aura::sr25519::AuthorityId as AuraId;
use sp_consensus_randomness_beacon::types::{OpaquePublicKey, RoundNumber};
use sp_idn_crypto::drand::compute_round_on_g1;
use sp_idn_traits::pulse::Pulse;
use sp_runtime::MultiSignature;

#[benchmarks(
where
	<T::Pulse as Pulse>::Pubkey: From<[u8;96]>,
	<T as frame_system::Config>::AccountId: From<[u8; 32]>,
	T::Signature: From<MultiSignature>,
	T: pallet_session::Config,
)]
mod benchmarks {
	use super::*;

	struct MockDrand {
		sk: Fr,
		pk: G2Affine,
	}

	impl MockDrand {
		fn new() -> Self {
			let sk = Fr::rand(&mut test_rng());
			let pk = G2Affine::generator().mul(sk);
			Self { sk, pk: pk.into() }
		}

		fn sign(&self, round: RoundNumber) -> G1Affine {
			let id = compute_round_on_g1(round).unwrap();
			id.mul(self.sk).into()
		}
	}

	/// benchmark the try_submit_asig function
	#[benchmark]
	fn try_submit_asig(
		r: Linear<1, { T::MaxSigsPerBlock::get().into() }>,
	) -> Result<(), BenchmarkError> {
		let drand = MockDrand::new();
		// get the beacon pubkey
		let mut pk_bytes = Vec::new();
		drand.pk.serialize_compressed(&mut pk_bytes).unwrap();
		let opk: OpaquePublicKey = pk_bytes.try_into().unwrap();

		let mut asig = G1Affine::zero();
		let mut amsg = G1Affine::zero();
		let start: u64 = 0;
		let end: u64 = r.into();

<<<<<<< HEAD
		// TODO: https://github.com/ideal-lab5/idn-sdk/issues/343
		#[allow(clippy::type_complexity)]
		#[cfg(feature = "experimental")]
		let runtime_calls: BTreeMap<
			RoundNumber,
			Vec<(TaskName, <T::Tlock as TlockConfig>::RuntimeCall)>,
		> = BTreeMap::new();
		#[cfg(not(feature = "experimental"))]
		let runtime_calls = BTreeMap::new();
		// compute the aggregated sig and message
		// we use the asig to pass to the runtime
		// and the amsg for verification
		(0..r + 1).for_each(|i| {
			let msg = compute_round_on_g1(i.into()).unwrap();
=======
		// prepare the message and sig
		for i in start..=end {
			let msg = compute_round_on_g1(i).unwrap();
>>>>>>> 10f12ab1
			amsg = (amsg + msg).into();

			let sig = drand.sign(i);
			asig = (asig + sig).into();
		}

		// serialization
		let mut asig_bytes = Vec::new();
		asig.serialize_compressed(&mut asig_bytes).unwrap();
		let mut amsg_bytes = Vec::new();
		amsg.serialize_compressed(&mut amsg_bytes).unwrap();

		Pallet::<T>::set_beacon_config(RawOrigin::Root.into(), opk).unwrap();

		let encoded_data = (asig_bytes.clone(), start, end).encode();
		// generate the key in the keystore using the seed phrase
		let alice_public = sp_io::crypto::sr25519_generate(
			sp_core::crypto::key_types::AURA,
			Some("//Alice".as_bytes().to_vec()),
		);

		// convert sr25519::Public to AccountId
		let alice_account: T::AccountId = alice_public.0.into();
		// configure validators in the session pallet
		let validator_id =
			<T as pallet_session::Config>::ValidatorId::decode(&mut &alice_account.encode()[..])
				.map_err(|_| BenchmarkError::Stop("Failed to convert AccountId to ValidatorId"))?;

		let validators = vec![validator_id];
		pallet_session::Validators::<T>::put(validators);

		frame_system::Pallet::<T>::set_block_number(1u32.into());

		// update the block number
		frame_system::Pallet::<T>::set_block_number(1u32.into());
		// set the block author in the header digest
		let aura_id = AuraId::from(alice_public);
		let pre_digest =
			sp_runtime::DigestItem::PreRuntime(sp_consensus_aura::AURA_ENGINE_ID, aura_id.encode());
		frame_system::Pallet::<T>::deposit_log(pre_digest);

		// sign with the keystore
		let signature = sp_io::crypto::sr25519_sign(
			sp_core::crypto::key_types::AURA,
			&alice_public,
			&encoded_data,
		)
		.ok_or(BenchmarkError::Stop("Failed to sign"))?;

		let sig = sp_runtime::MultiSignature::Sr25519(signature);

		#[extrinsic_call]
<<<<<<< HEAD
		_(RawOrigin::None, asig_bytes.clone().try_into().unwrap(), 0u64, r.into(), runtime_calls);
=======
		_(RawOrigin::None, asig_bytes.clone().try_into().unwrap(), start, end, sig.into());
>>>>>>> 10f12ab1

		assert_eq!(
			SparseAccumulation::<T>::get(),
			Some(Accumulation {
				signature: asig_bytes.try_into().unwrap(),
				start: 0,
				end: r as u64,
			}),
		);

		Ok(())
	}

	#[benchmark]
	fn on_finalize() -> Result<(), BenchmarkError> {
		let block_number: u32 = 1u32;
		DidUpdate::<T>::set(false);

		#[block]
		{
			Pallet::<T>::on_finalize(block_number.into());
		}

		Ok(())
	}

	#[benchmark]
	fn set_beacon_config() -> Result<(), BenchmarkError> {
		let public_key = [1; 96];

		#[extrinsic_call]
		_(RawOrigin::Root, public_key);

		assert_eq!(BeaconConfig::<T>::get().unwrap(), public_key);

		Ok(())
	}

	impl_benchmark_test_suite!(Pallet, crate::mock::new_test_ext(), crate::mock::Test);
}<|MERGE_RESOLUTION|>--- conflicted
+++ resolved
@@ -77,26 +77,9 @@
 		let start: u64 = 0;
 		let end: u64 = r.into();
 
-<<<<<<< HEAD
-		// TODO: https://github.com/ideal-lab5/idn-sdk/issues/343
-		#[allow(clippy::type_complexity)]
-		#[cfg(feature = "experimental")]
-		let runtime_calls: BTreeMap<
-			RoundNumber,
-			Vec<(TaskName, <T::Tlock as TlockConfig>::RuntimeCall)>,
-		> = BTreeMap::new();
-		#[cfg(not(feature = "experimental"))]
-		let runtime_calls = BTreeMap::new();
-		// compute the aggregated sig and message
-		// we use the asig to pass to the runtime
-		// and the amsg for verification
-		(0..r + 1).for_each(|i| {
-			let msg = compute_round_on_g1(i.into()).unwrap();
-=======
 		// prepare the message and sig
 		for i in start..=end {
 			let msg = compute_round_on_g1(i).unwrap();
->>>>>>> 10f12ab1
 			amsg = (amsg + msg).into();
 
 			let sig = drand.sign(i);
@@ -149,11 +132,7 @@
 		let sig = sp_runtime::MultiSignature::Sr25519(signature);
 
 		#[extrinsic_call]
-<<<<<<< HEAD
-		_(RawOrigin::None, asig_bytes.clone().try_into().unwrap(), 0u64, r.into(), runtime_calls);
-=======
 		_(RawOrigin::None, asig_bytes.clone().try_into().unwrap(), start, end, sig.into());
->>>>>>> 10f12ab1
 
 		assert_eq!(
 			SparseAccumulation::<T>::get(),
