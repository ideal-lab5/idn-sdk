/*
 * Copyright 2025 by Ideal Labs, LLC
 *
 * Licensed under the Apache License, Version 2.0 (the "License");
 * you may not use this file except in compliance with the License.
 * You may obtain a copy of the License at
 *
 *     http://www.apache.org/licenses/LICENSE-2.0
 *
 * Unless required by applicable law or agreed to in writing, software
 * distributed under the License is distributed on an "AS IS" BASIS,
 * WITHOUT WARRANTIES OR CONDITIONS OF ANY KIND, either express or implied.
 * See the License for the specific language governing permissions and
 * limitations under the License.
 */

//! # Randomness Beacon Aggregation and Verification Pallet
//!
//! This pallet facilitates the aggregation and verification of randomness pulses from an external
//! verifiable randomness beacon, such as [drand](https://drand.love)'s Quicknet. It enables
//! runtime access to externally sourced, cryptographically secure randomness while ensuring that
//! only properly signed pulses are accepted.
//!
//! ## Overview
//!
//! - Provides a mechanism to ingest randomness pulses from an external randomness beacon.
//! - Aggregates and verifies pulses using the [`SignatureAggregator`] trait.
//! - Ensures that the runtime only uses verified randomness for security-critical applications.
//! - Stores the latest aggregated signature to enable efficient verification within the runtime.
//!
//! This pallet is particularly useful for use cases that require externally verifiable randomness,
//! such as fair lotteries, gaming applications, and leader election mechanisms.
//!
//! ## Terminology
//!
//! - **Randomness Pulse**: A cryptographically signed value representing a random output from an
//!   external randomness beacon.
//! - **Round Number**: A sequential identifier corresponding to each randomness pulse.
//! - **Aggregated Signature**: A combined (aggregated) cryptographic signature that ensures all
//!   observed pulses originate from the trusted randomness beacon.
//!
//! ## Implementation Details
//!
//! The pallet relies on a [`SignatureAggregator`] implementation to aggregate and verify randomness
//! pulses. It maintains the latest observed rounds, validates incoming pulses, and aggregates valid
//! signatures before storing them in runtime storage. It expects a monotonically increasing
//! sequence of beacon pulses delivered in packets of size `T::SignatureToBlockRatio`, beginning at
//! the genesis round.
//!
//! To be more specific, if the randomness beacon incrementally outputs pulses A -> B -> C -> D,
//! the genesis round expects pulse A first, and the SignatureToBlockRatio is 2, then this pallet
//! would first expect the 'aggregated' pulse AB = A + B, which produces both an aggregated
//! *signature* (asig) and an aggregated *public key* (apk). Subsequently, it would expected the
//! next value to be CD = C + D. On-chain, this results in the aggregated signature, ABCD = AB + CD,
//! which we can use to prove we have observed all pulses between A and D.
//!
//! ### Storage Items
//!
//! - `BeaconConfig`: Stores the beacon configuration details.
//! - `GenesisRound`: The first round number from which randomness pulses are considered valid.
//! - `LatestRound`: Tracks the latest verified round number.
//! - `AggregatedSignature`: Stores the latest aggregated signature for verification purposes.
//!
//! ## Usage
//!
//! This pallet is designed to securely ingest verifiable randomness into the runtime.
//! It exposes an inherent provider that automatically processes randomness pulses included
//! in block production.
//!
//! ## Interface
//!
//! - **Extrinsics**
//!   - `try_submit_asig`: Submit an aggregated signature for verification. This is an unsigned
//!     extrinsic, intended to be called from the inherent.
//!
//! - **Inherent Implementation**
//!   - This pallet provides an inherent that automatically submits aggregated randomness pulses
//!     during block execution.
//!
//! Run `cargo doc --package pallet-randomness-beacon --open` to view this pallet's documentation.

// We make sure this pallet uses `no_std` for compiling to Wasm.
#![cfg_attr(not(feature = "std"), no_std)]

// Re-export pallet items so that they can be accessed from the crate namespace.
pub use pallet::*;

extern crate alloc;

use alloc::{vec, vec::Vec};
use ark_serialize::CanonicalSerialize;
use frame_support::pallet_prelude::*;
use sp_consensus_randomness_beacon::types::OpaquePulse;

pub mod aggregator;
pub mod bls12_381;
pub mod types;
pub mod weights;
pub use weights::*;

use aggregator::{zero_on_g1, SignatureAggregator};
pub use types::*;

#[cfg(test)]
mod mock;

#[cfg(test)]
mod tests;

#[cfg(feature = "runtime-benchmarks")]
mod benchmarking;

/// The buffer size required to represent an element of the signature group
const SERIALIZED_SIG_SIZE: usize = 48;

#[frame_support::pallet]
pub mod pallet {
	use super::*;
	use frame_support::ensure;
	use frame_system::pallet_prelude::*;

	#[pallet::pallet]
	pub struct Pallet<T>(_);

	#[pallet::config]
	pub trait Config: frame_system::Config {
		/// The overarching runtime event type.
		type RuntimeEvent: From<Event<Self>> + IsType<<Self as frame_system::Config>::RuntimeEvent>;
		/// A type representing the weights required by the dispatchables of this pallet.
		type WeightInfo: WeightInfo;
		/// The beacon configuration for which this pallet is defined.
		type BeaconConfig: Get<BeaconConfiguration>;
		/// something that knows how to aggregate and verify beacon pulses.
		type SignatureAggregator: SignatureAggregator;
		/// The number of signatures per block.
		type MaxSigsPerBlock: Get<u8>;
	}

	/// A first round number for which a pulse was observed
	#[pallet::storage]
	pub type GenesisRound<T: Config> = StorageValue<_, RoundNumber, ValueQuery>;

	/// The latest observed round
	#[pallet::storage]
	pub type LatestRound<T: Config> = StorageValue<_, RoundNumber, ValueQuery>;

	/// The aggregated signature and aggregated public key (identifier) of all observed pulses of
	/// randomness
	#[pallet::storage]
	pub type AggregatedSignature<T: Config> = StorageValue<_, Aggregate, OptionQuery>;

	/// Whether the asig has been updated in this block.
	///
	/// This value is updated to `true` upon successful submission of an asig by a node.
	/// It is then checked at the end of each block execution in the `on_finalize` hook.
	#[pallet::storage]
	pub(super) type DidUpdate<T: Config> = StorageValue<_, bool, ValueQuery>;

	#[pallet::event]
	#[pallet::generate_deposit(pub(super) fn deposit_event)]
	pub enum Event<T: Config> {
		/// The genesis round has been changed by a root address
		GenesisRoundChanged,
		/// Siganture verification succeeded for signatures associated with the given rounds.
		SignatureVerificationSuccess,
	}

	#[pallet::error]
	pub enum Error<T> {
		/// The pulse could not be verified
		VerificationFailed,
		// The genesis round is zero.
		GenesisRoundNotSet,
		// The genesis is already set.
		GenesisRoundAlreadySet,
<<<<<<< HEAD
		// There must be at least one signature to construct an asig
		ZeroHeightProvided,
		// There number of aggregated signatures exceeds the maximum rounds we can verify per
		// block.
		ExcessiveHeightProvided,
		// Only one aggregated signature can be provided per block
=======
		/// There must be at least one signature to construct an asig
		ZeroHeightProvided,
		/// The number of aggregated signatures exceeds the maximum rounds that we can verify per
		/// block.
		ExcessiveHeightProvided,
		/// Only one aggregated signature can be provided per block
>>>>>>> 7050cf40
		SignatureAlreadyVerified,
	}

	#[pallet::inherent]
	impl<T: Config> ProvideInherent for Pallet<T> {
		type Call = Call<T>;
		type Error = MakeFatalError<()>;

		const INHERENT_IDENTIFIER: [u8; 8] =
			sp_consensus_randomness_beacon::inherents::INHERENT_IDENTIFIER;

		fn create_inherent(data: &InherentData) -> Option<Self::Call> {
			// if we do not find any pulse data, then do nothing
			if let Ok(Some(raw_pulses)) = data.get_data::<Vec<Vec<u8>>>(&Self::INHERENT_IDENTIFIER)
			{
				// ignores non-deserializable messages
				// if all messages are invalid, it outputs 0 on the G1 curve (so serialization of
				// asig always works)
				let asig = raw_pulses
					.iter()
					.filter_map(|rp| OpaquePulse::deserialize_from_vec(rp).ok())
					.filter_map(|pulse| pulse.signature_point().ok())
					.fold(zero_on_g1(), |acc, sig| (acc + sig).into());

				let mut asig_bytes = Vec::with_capacity(SERIALIZED_SIG_SIZE);
				// [SRLABS]: This error is untestable since we know the signature is correct here.
				//  Is it reasonable to use an expect?
				asig.serialize_compressed(&mut asig_bytes)
					.expect("The signature is well formatted.");

				// if the genesis round is not configured, then the first call sets it
				let round = (GenesisRound::<T>::get() == 0)
					.then(|| {
						// get the round from the first pulse observed
						raw_pulses.iter().find_map(|rp| {
							OpaquePulse::deserialize_from_vec(rp).ok().map(|p| p.round)
						})
					})
					.unwrap_or(None);

				return Some(Call::try_submit_asig {
					asig: OpaqueSignature::truncate_from(asig_bytes),
					height: raw_pulses.len() as RoundNumber,
					round,
				});
			} else {
				log::info!("The node provided empty pulse data to the inherent!");
			}

			None
		}

		fn check_inherent(call: &Self::Call, _data: &InherentData) -> Result<(), Self::Error> {
			match call {
				Call::try_submit_asig { .. } => Ok(()),
				_ => unreachable!("other calls are not inherents"),
			}
		}

		fn is_inherent(call: &Self::Call) -> bool {
			matches!(call, Call::try_submit_asig { .. })
		}
	}

	#[pallet::hooks]
	impl<T: Config> Hooks<BlockNumberFor<T>> for Pallet<T> {
		/// A dummy `on_initialize` to return the amount of weight that `on_finalize` requires to
		/// execute.
		fn on_initialize(_n: BlockNumberFor<T>) -> Weight {
			// weight of `on_finalize`
			T::WeightInfo::on_finalize()
		}

<<<<<<< HEAD
		/// At the end of block execution, the `on_finalize` hook checks that the timestamp was
=======
		/// At the end of block execution, the `on_finalize` hook checks that the asig was
>>>>>>> 7050cf40
		/// updated. Upon success, it removes the boolean value from storage. If the value resolves
		/// to `false`, the pallet will panic.
		///
		/// ## Complexity
		/// - `O(1)`
		fn on_finalize(_n: BlockNumberFor<T>) {
			assert!(
				DidUpdate::<T>::take(),
				"The aggregated siganture must be updated once in the block"
			);
		}
	}

	#[pallet::call]
	impl<T: Config> Pallet<T> {
		/// Write a set of pulses to the runtime
		///
		/// * `origin`: A None origin
		/// * `asig`: An aggregated signature
		/// * `height`: The number of sigs aggregated to construct asig
		/// * `round`: An optional genesis round number. It can only be set if the existing genesis
		///   round is 0.
		#[pallet::call_index(0)]
		#[pallet::weight(T::WeightInfo::try_submit_asig())]
		pub fn try_submit_asig(
			origin: OriginFor<T>,
			asig: OpaqueSignature,
			height: RoundNumber,
			round: Option<RoundNumber>,
		) -> DispatchResult {
			ensure_none(origin)?;
			ensure!(!DidUpdate::<T>::exists(), Error::<T>::SignatureAlreadyVerified,);

			let config = T::BeaconConfig::get();
			let mut genesis_round = GenesisRound::<T>::get();
			let mut latest_round = LatestRound::<T>::get();

			ensure!(height > 0, Error::<T>::ZeroHeightProvided);
			ensure!(
				height <= T::MaxSigsPerBlock::get() as u64,
				Error::<T>::ExcessiveHeightProvided
			);

			if let Some(r) = round {
				// if a round is provided and the genesis round is not set
				ensure!(genesis_round == 0, Error::<T>::GenesisRoundAlreadySet);
				GenesisRound::<T>::set(r);
				genesis_round = r;
				latest_round = genesis_round;
			} else {
				//  if the genesis round is not set and a round is not provided
				ensure!(GenesisRound::<T>::get() > 0, Error::<T>::GenesisRoundNotSet);
			}
			// aggregate old asig/apk with the new one and verify the aggregation
<<<<<<< HEAD
			// Q: do we care about the entire linear history of message hashes?
=======
			// TODO: do we care about the entire linear history of message hashes?
>>>>>>> 7050cf40
			// https://github.com/ideal-lab5/idn-sdk/issues/119
			let aggr = T::SignatureAggregator::aggregate_and_verify(
				config.public_key,
				asig,
				latest_round,
				height,
				AggregatedSignature::<T>::get(),
			)
			.map_err(|_| Error::<T>::VerificationFailed)?;

			LatestRound::<T>::set(latest_round.saturating_add(height));
			AggregatedSignature::<T>::set(Some(aggr));
			DidUpdate::<T>::put(true);

			Self::deposit_event(Event::<T>::SignatureVerificationSuccess);

			Ok(())
		}
	}
}<|MERGE_RESOLUTION|>--- conflicted
+++ resolved
@@ -169,25 +169,16 @@
 	pub enum Error<T> {
 		/// The pulse could not be verified
 		VerificationFailed,
-		// The genesis round is zero.
+		/// The genesis round is zero.
 		GenesisRoundNotSet,
-		// The genesis is already set.
+		/// The genesis is already set.
 		GenesisRoundAlreadySet,
-<<<<<<< HEAD
-		// There must be at least one signature to construct an asig
-		ZeroHeightProvided,
-		// There number of aggregated signatures exceeds the maximum rounds we can verify per
-		// block.
-		ExcessiveHeightProvided,
-		// Only one aggregated signature can be provided per block
-=======
 		/// There must be at least one signature to construct an asig
 		ZeroHeightProvided,
-		/// The number of aggregated signatures exceeds the maximum rounds that we can verify per
+		/// There number of aggregated signatures exceeds the maximum rounds we can verify per
 		/// block.
 		ExcessiveHeightProvided,
 		/// Only one aggregated signature can be provided per block
->>>>>>> 7050cf40
 		SignatureAlreadyVerified,
 	}
 
@@ -261,11 +252,7 @@
 			T::WeightInfo::on_finalize()
 		}
 
-<<<<<<< HEAD
 		/// At the end of block execution, the `on_finalize` hook checks that the timestamp was
-=======
-		/// At the end of block execution, the `on_finalize` hook checks that the asig was
->>>>>>> 7050cf40
 		/// updated. Upon success, it removes the boolean value from storage. If the value resolves
 		/// to `false`, the pallet will panic.
 		///
@@ -320,11 +307,7 @@
 				ensure!(GenesisRound::<T>::get() > 0, Error::<T>::GenesisRoundNotSet);
 			}
 			// aggregate old asig/apk with the new one and verify the aggregation
-<<<<<<< HEAD
-			// Q: do we care about the entire linear history of message hashes?
-=======
 			// TODO: do we care about the entire linear history of message hashes?
->>>>>>> 7050cf40
 			// https://github.com/ideal-lab5/idn-sdk/issues/119
 			let aggr = T::SignatureAggregator::aggregate_and_verify(
 				config.public_key,
