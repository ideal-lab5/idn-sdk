--- conflicted
+++ resolved
@@ -349,7 +349,6 @@
 			asig: OpaqueSignature,
 			start: RoundNumber,
 			end: RoundNumber,
-<<<<<<< HEAD
 			signature: T::Signature,
 		) -> DispatchResult {
 			ensure_none(origin)?;
@@ -358,10 +357,6 @@
 			let payload = (asig.to_vec().clone(), start, end).encode();
 			Self::verify_signature(payload, signature)?;
 
-=======
-		) -> DispatchResult {
-			ensure_none(origin)?;
->>>>>>> 1b00b548
 			// the extrinsic can only be successfully executed once per block
 			ensure!(!DidUpdate::<T>::exists(), Error::<T>::SignatureAlreadyVerified);
 
@@ -379,24 +374,11 @@
 			);
 
 			let latest_round: RoundNumber = LatestRound::<T>::get();
-<<<<<<< HEAD
 			// we accept any *new* pulses, a somewhat weaker condition than expecting
 			// a monotonically increasing sequence of pulses.
 			// This will be strengthened in: https://github.com/ideal-lab5/idn-sdk/issues/392
 			if latest_round > 0 {
 				ensure!(start >= latest_round, Error::<T>::StartExpired);
-=======
-			// we expect sequential pulse ingestion w/o gaps unless it's the first pulse we ingest
-			if latest_round > 0 {
-				ensure!(start == latest_round, Error::<T>::StartExpired);
-			}
-
-			// build the message
-			let mut amsg = zero_on_g1();
-			for r in start..=end {
-				let msg = compute_round_on_g1(r).map_err(|_| Error::<T>::SerializationFailed)?;
-				amsg = (amsg + msg).into();
->>>>>>> 1b00b548
 			}
 
 			Self::verify_beacon_signature(pk, asig, start, end)?;
@@ -436,7 +418,6 @@
 }
 
 impl<T: Config> Pallet<T> {
-<<<<<<< HEAD
 	/// Initial the beacon public key.
 	///
 	/// The storage will be applied immediately.
@@ -500,10 +481,6 @@
 
 	/// get the latest round from the runtime
 	pub fn latest_round() -> RoundNumber {
-=======
-	/// get the latest round from the runtime
-	pub fn latest_round() -> sp_consensus_randomness_beacon::types::RoundNumber {
->>>>>>> 1b00b548
 		LatestRound::<T>::get()
 	}
 
@@ -536,7 +513,6 @@
 
 sp_api::decl_runtime_apis! {
 	pub trait RandomnessBeaconApi {
-<<<<<<< HEAD
 		/// Get the latest round finalized on-chain
 		fn latest_round() -> sp_consensus_randomness_beacon::types::RoundNumber;
 		/// Get the maximum number of outputs from the beacon we can verify simultaneously onchain
@@ -548,10 +524,5 @@
 			end: u64,
 			signature: Vec<u8>,
 		) -> Block::Extrinsic;
-=======
-		fn latest_round() -> sp_consensus_randomness_beacon::types::RoundNumber;
-		fn max_rounds() -> u8;
-		fn build_extrinsic(asig: Vec<u8>, start: u64, end: u64) -> Block::Extrinsic;
->>>>>>> 1b00b548
 	}
 }