--- conflicted
+++ resolved
@@ -86,17 +86,11 @@
 use frame_support::{pallet_prelude::*, traits::Randomness};
 use frame_system::pallet_prelude::BlockNumberFor;
 
-<<<<<<< HEAD
 use alloc::collections::btree_map::BTreeMap;
 use ark_bls12_381::G1Affine;
-use bp_idn::Call as RuntimeCall;
 use frame_support::traits::schedule::v3::TaskName;
 use sp_consensus_randomness_beacon::types::{CanonicalPulse, RoundNumber};
 use sp_idn_crypto::verifier::SignatureVerifier;
-=======
-use sp_runtime::traits::Hash;
-use sp_idn_crypto::verifier::{OpaqueAccumulation, SignatureVerifier};
->>>>>>> 7da89895
 use sp_idn_traits::pulse::{Dispatcher, Pulse as TPulse};
 use sp_std::fmt::Debug;
 
@@ -158,7 +152,6 @@
 		/// The number of signatures per block.
 		type MaxSigsPerBlock: Get<u8>;
 		/// The pulse type
-<<<<<<< HEAD
 		type Pulse: TPulse
 			+ Encode
 			+ Decode
@@ -167,9 +160,6 @@
 			+ TypeInfo
 			+ PartialEq
 			+ From<Accumulation>;
-=======
-		type Pulse: TPulse + Encode + Decode + Debug + Clone + TypeInfo + PartialEq + codec::MaxEncodedLen;
->>>>>>> 7da89895
 		/// Something that can dispatch pulses
 		type Dispatcher: Dispatcher<Self::Pulse, DispatchResult>;
 	}
@@ -186,18 +176,6 @@
 	#[pallet::storage]
 	pub type SparseAccumulation<T: Config> = StorageValue<_, Accumulation, OptionQuery>;
 
-<<<<<<< HEAD
-=======
-	#[pallet::storage]
-	pub type LatestPulses<T: Config> =
-		StorageValue<_, BoundedVec<T::Pulse, T::MissedBlocksHistoryDepth>, ValueQuery>;
-
-	/// The collection of blocks for which collators could not report an aggregated signature
-	#[pallet::storage]
-	pub type MissedBlocks<T: Config> =
-		StorageValue<_, BoundedVec<BlockNumberFor<T>, T::MissedBlocksHistoryDepth>, ValueQuery>;
-
->>>>>>> 7da89895
 	/// Whether the asig has been updated in this block.
 	///
 	/// This value is updated to `true` upon successful submission of an asig by a node.
@@ -413,12 +391,7 @@
 			LatestRound::<T>::set(Some(end + 1));
 
 			let sacc = Accumulation::try_from(acc).map_err(|_| Error::<T>::VerificationFailed)?;
-<<<<<<< HEAD
 			SparseAccumulation::<T>::set(Some(sacc.clone()));
-=======
-			SparseAccumulation::<T>::set(Some(sacc));
-			LatestPulses::<T>::set(BoundedVec::truncate_from(pulses.clone()));
->>>>>>> 7da89895
 			DidUpdate::<T>::put(true);
 
 			// dispatch pulses to subscribers
@@ -467,42 +440,12 @@
 			LatestRound::<T>::set(Some(genesis));
 			// set the genesis round as the default digest log for the initial valid round number
 			let digest_item: DigestItem =
-<<<<<<< HEAD
 				ConsensusLog::<RoundNumber>::LatestRoundNumber(genesis).into();
 			<frame_system::Pallet<T>>::deposit_log(digest_item);
-=======
-				ConsensusLog::<RoundOf<T>>::LatestRoundNumber(genesis).into();
->>>>>>> 7da89895
-
-			<frame_system::Pallet<T>>::deposit_log(digest_item);
+
 			Self::deposit_event(Event::<T>::BeaconConfigSet);
 
 			Ok(Pays::No.into())
 		}
 	}
-}
-
-pub trait InternalPulseDispatcher<Pulse> {
-	fn latest() -> Vec<Pulse>;
-}
-
-impl <T:Config> InternalPulseDispatcher<T::Pulse> for Pallet<T> {
-	fn latest() -> Vec<T::Pulse> {
-		LatestPulses::<T>::get().to_vec()
-	}
-}
-
-impl<T: Config> Randomness<T::Hash, BlockNumberFor<T>> for Pallet<T> {
-	// this function hashes together the subject with the latest known randomness from quicknet
-	fn random(context: &[u8]) -> (T::Hash, BlockNumberFor<T>) {
-		let block_number_minus_one = <frame_system::Pallet<T>>::block_number() - One::one();
-
-		let mut entropy = T::Hash::default();
-		if let Some(Accumulation  { signature, message_hash }) = SparseAccumulation::<T>::get() {
-			entropy = (context, block_number_minus_one, signature, message_hash)
-				.using_encoded(T::Hashing::hash);
-		}
-
-		(entropy, block_number_minus_one)
-	}
 }