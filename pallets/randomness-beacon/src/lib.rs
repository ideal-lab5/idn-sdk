/*
 * Copyright 2025 by Ideal Labs, LLC
 *
 * Licensed under the Apache License, Version 2.0 (the "License");
 * you may not use this file except in compliance with the License.
 * You may obtain a copy of the License at
 *
 *     http://www.apache.org/licenses/LICENSE-2.0
 *
 * Unless required by applicable law or agreed to in writing, software
 * distributed under the License is distributed on an "AS IS" BASIS,
 * WITHOUT WARRANTIES OR CONDITIONS OF ANY KIND, either express or implied.
 * See the License for the specific language governing permissions and
 * limitations under the License.
 */

//! # Randomness Beacon Aggregation and Verification Pallet
//!
//! This pallet facilitates the aggregation and verification of randomness pulses from an external
//! verifiable randomness beacon, such as [drand](https://drand.love)'s Quicknet. It enables
//! runtime access to externally sourced, cryptographically secure randomness while ensuring that
//! only properly signed pulses are accepted.
//!
//! ## Overview
//!
//! - Provides a mechanism to ingest randomness pulses from an external randomness beacon.
//! - Aggregates and verifies pulses using the [`SignatureVerifier`] trait.
//! - Ensures that the runtime only uses verified randomness for security-critical applications.
//! - Stores the latest aggregated signature to enable efficient verification within the runtime.
//!
//! This pallet is particularly useful for use cases that require externally verifiable randomness,
//! such as fair lotteries, gaming applications, and leader election mechanisms.
//!
//! ## Terminology
//!
//! - **Randomness Pulse**: A cryptographically signed value representing a random output from an
//!   external randomness beacon.
//! - **Round Number**: A sequential identifier corresponding to each randomness pulse.
//! - **Aggregated Signature**: A combined (aggregated) cryptographic signature that ensures all
//!   observed pulses originate from the trusted randomness beacon.
//!
//! ## Implementation Details
//!
//! The pallet relies on a [`SignatureVerifier`] implementation to aggregate and verify randomness
//! pulses. It maintains the latest observed rounds, validates incoming pulses, and aggregates valid
//! signatures before storing them in runtime storage. It expects a monotonically increasing
//! sequence of beacon pulses delivered in packets of size `T::SignatureToBlockRatio`, beginning at
//! the genesis round.
//!
//! To be more specific, if the randomness beacon incrementally outputs pulses A -> B -> C -> D,
//! the genesis round expects pulse A first, and the SignatureToBlockRatio is 2, then this pallet
//! would first expect the 'aggregated' pulse AB = A + B, which produces both an aggregated
//! *signature* (asig) and an aggregated *public key* (apk). Subsequently, it would expected the
//! next value to be CD = C + D. On-chain, this results in the aggregated signature, ABCD = AB + CD,
//! which we can use to prove we have observed all pulses between A and D.
//!
//! ### Storage Items
//!
//! - `BeaconConfig`: Stores the beacon configuration details.
//! - `GenesisRound`: The first round number from which randomness pulses are considered valid.
//! - `LatestRound`: Tracks the latest verified round number.
//! - `Accumulation`: Stores the latest aggregated signature for verification purposes.
//!
//! ## Usage
//!
//! This pallet is designed to securely ingest verifiable randomness into the runtime.
//! It exposes an inherent provider that automatically processes randomness pulses included
//! in block production.
//!
//! ## Interface
//!
//! - **Extrinsics**
//!   - `try_submit_asig`: Submit an aggregated signature for verification. This is an unsigned
//!     extrinsic, intended to be called from the inherent.
//!
//! - **Inherent Implementation**
//!   - This pallet provides an inherent that automatically submits aggregated randomness pulses
//!     during block execution.
//!
//! Run `cargo doc --package pallet-randomness-beacon --open` to view this pallet's documentation.

#![cfg_attr(not(feature = "std"), no_std)]

pub use pallet::*;

use frame_support::pallet_prelude::*;

use sp_consensus_randomness_beacon::types::CanonicalPulse;
use sp_idn_crypto::verifier::{OpaqueAccumulation, SignatureVerifier};
use sp_idn_traits::pulse::{Dispatcher, Pulse as TPulse};
use sp_std::fmt::Debug;

extern crate alloc;
use alloc::vec::Vec;

pub mod types;
pub mod weights;
pub use weights::*;

pub use types::*;

#[cfg(test)]
mod mock;

#[cfg(test)]
mod tests;

#[cfg(feature = "runtime-benchmarks")]
mod benchmarking;

const LOG_TARGET: &str = "pallet-randomness-beacon";

const SERIALIZED_SIG_SIZE: usize = 48;

#[frame_support::pallet]
pub mod pallet {
	use super::*;
	use ark_bls12_381::G1Affine;
	use ark_serialize::{CanonicalDeserialize, CanonicalSerialize};
	use frame_support::ensure;
	use frame_system::pallet_prelude::*;
	use sp_consensus_randomness_beacon::{
		digest::ConsensusLog,
		types::{OpaqueSignature, RoundNumber},
	};
<<<<<<< HEAD
	use sp_runtime::{generic::DigestItem, Saturating};
=======
	use sp_idn_crypto::{bls12_381::zero_on_g1, drand::compute_round_on_g1};
	use sp_runtime::generic::DigestItem;
>>>>>>> 75d77c2b

	#[pallet::pallet]
	pub struct Pallet<T>(_);

	/// The public key type
	type PubkeyOf<T> = <<T as pallet::Config>::Pulse as TPulse>::Pubkey;
	/// The beacon configuration type
	pub(crate) type BeaconConfigurationOf<T> = BeaconConfiguration<PubkeyOf<T>, RoundNumber>;

	#[pallet::config]
	pub trait Config: frame_system::Config {
		/// The overarching runtime event type.
		type RuntimeEvent: From<Event<Self>> + IsType<<Self as frame_system::Config>::RuntimeEvent>;
		/// A type representing the weights required by the dispatchables of this pallet.
		type WeightInfo: WeightInfo;
		/// something that knows how to aggregate and verify beacon pulses.
		type SignatureVerifier: SignatureVerifier;
		/// The number of signatures per block.
		type MaxSigsPerBlock: Get<u8>;
		/// The pulse type
		type Pulse: TPulse
			+ Encode
			+ Decode
			+ Debug
			+ Clone
			+ TypeInfo
			+ PartialEq
			+ From<Accumulation>;
		/// Something that can dispatch pulses
		type Dispatcher: Dispatcher<Self::Pulse, DispatchResult>;
	}

	/// The round when we start consuming pulses
	#[pallet::storage]
	pub type BeaconConfig<T: Config> = StorageValue<_, BeaconConfigurationOf<T>, OptionQuery>;

	/// The latest observed round
	#[pallet::storage]
	pub type LatestRound<T: Config> = StorageValue<_, RoundNumber, OptionQuery>;

	/// The aggregated signature and aggregated public key (identifier) of all observed pulses
	#[pallet::storage]
	pub type SparseAccumulation<T: Config> = StorageValue<_, Accumulation, OptionQuery>;

	/// Whether the asig has been updated in this block.
	///
	/// This value is updated to `true` upon successful submission of an asig by a node.
	/// It is then checked at the end of each block execution in the `on_finalize` hook.
	#[pallet::storage]
	pub(super) type DidUpdate<T: Config> = StorageValue<_, bool, ValueQuery>;

	#[pallet::event]
	#[pallet::generate_deposit(pub(super) fn deposit_event)]
	pub enum Event<T: Config> {
		/// The beacon config has been set by a root address
		BeaconConfigSet,
		/// Signature verification succeeded for the provided rounds.
		SignatureVerificationSuccess,
	}

	#[pallet::error]
	pub enum Error<T> {
		/// The beacon config is already set
		BeaconConfigAlreadySet,
		/// The beacon config is not set
		BeaconConfigNotSet,
		/// The pulse could not be verified
		VerificationFailed,
		/// There must be at least one signature to construct an asig
		ZeroHeightProvided,
		/// The height exceeds the maximum allowed signatures per block
		ExcessiveHeightProvided,
		/// Only one aggregated signature can be provided per block
		SignatureAlreadyVerified,
		/// A critical error occurred where serialization failed
		SerializationFailed,
	}

	#[pallet::inherent]
	impl<T: Config> ProvideInherent for Pallet<T> {
		type Call = Call<T>;
		type Error = MakeFatalError<()>;

		const INHERENT_IDENTIFIER: [u8; 8] =
			sp_consensus_randomness_beacon::inherents::INHERENT_IDENTIFIER;

		fn create_inherent(data: &InherentData) -> Option<Self::Call> {
			if let Some(round) = LatestRound::<T>::get() {
				if let Ok(Some(raw_pulses)) =
					data.get_data::<Vec<Vec<u8>>>(&Self::INHERENT_IDENTIFIER)
				{
					// extract + sanitize
					let mut height = 0;
					let asig = raw_pulses
						.iter()
<<<<<<< HEAD
						.filter_map(|rp| T::Pulse::decode(&mut rp.as_slice()).ok())
						.filter(|pulse| pulse.round().into() >= round.clone().into())
						.filter_map(|pulse| {
							let bytes = pulse.sig();
=======
						.filter_map(|rp| CanonicalPulse::decode(&mut rp.as_slice()).ok())
						.filter(|pulse| pulse.round >= round)
						.filter_map(|pulse| {
							let bytes = pulse.signature;
>>>>>>> 75d77c2b
							// if a signature can't be decoded from the message then we ignore it
							// and continue
							G1Affine::deserialize_compressed(&mut bytes.as_ref()).ok()
						})
						.inspect(|_| height += 1)
						.fold(sp_idn_crypto::bls12_381::zero_on_g1(), |acc, sig| {
							(acc + sig).into()
						});

					let mut asig_bytes = Vec::with_capacity(SERIALIZED_SIG_SIZE);
					// [SRLABS]: This error is untestable since we know the signature is correct here.
					//  Is it reasonable to use an expect?
					asig.serialize_compressed(&mut asig_bytes)
						.expect("The signature is well formatted. qed.");

					return Some(Call::try_submit_asig {
						asig: OpaqueSignature::try_from(asig_bytes)
							.expect("The signature is well formatted. qed."),
						height: height as RoundNumber,
					});
				}
			}

			None
		}

		fn check_inherent(call: &Self::Call, _data: &InherentData) -> Result<(), Self::Error> {
			match call {
				Call::try_submit_asig { .. } => Ok(()),
				_ => unreachable!("other calls are not inherents"),
			}
		}

		fn is_inherent(call: &Self::Call) -> bool {
			matches!(call, Call::try_submit_asig { .. })
		}
	}

	#[pallet::hooks]
	impl<T: Config> Hooks<BlockNumberFor<T>> for Pallet<T> {
		/// A dummy `on_initialize` to return the amount of weight that `on_finalize` requires to
		/// execute.
		fn on_initialize(_n: BlockNumberFor<T>) -> Weight {
			// weight of `on_finalize`
			<T as pallet::Config>::WeightInfo::on_finalize()
		}

		/// At the end of block execution, the `on_finalize` hook checks that the asig was
		/// updated. Upon success, it removes the boolean value from storage. If the value resolves
		/// to `false`, then either:
		/// (1) the collator refused to provide data for the inherent
		/// (2) drand was unavailable while the block was being built
		/// in which case simply log an error.
		///
		/// ## Complexity
		/// - `O(1)`
		fn on_finalize(n: BlockNumberFor<T>) {
			if !DidUpdate::<T>::take() && BeaconConfig::<T>::get().is_some() {
				// this implies we did not ingest randomness from drand during this block
				log::error!(target: LOG_TARGET, "Failed to ingest pulses during lifetime of block {:?}", n);
			}
		}
	}

	#[pallet::call]
	impl<T: Config> Pallet<T> {
		/// Write a set of pulses to the runtime
		///
		/// * `origin`: An unsigned origin.
		/// * `asig`: An aggregated signature as bytes
		/// * `height`: The number of signatures aggregated in asig
		#[pallet::call_index(0)]
		#[pallet::weight(<T as pallet::Config>::WeightInfo::try_submit_asig(
			T::MaxSigsPerBlock::get().into())
<<<<<<< HEAD
				// .saturating_add(
				// 	T::Dispatcher::dispatch_weight(pulses.len()))
=======
				.saturating_add(
					T::Dispatcher::dispatch_weight())
>>>>>>> 75d77c2b
		)]
		#[allow(clippy::useless_conversion)]
		pub fn try_submit_asig(
			origin: OriginFor<T>,
			asig: OpaqueSignature,
			height: RoundNumber,
		) -> DispatchResultWithPostInfo {
			ensure_none(origin)?;
			// the extrinsic can only be successfully executed once per block
			ensure!(!DidUpdate::<T>::exists(), Error::<T>::SignatureAlreadyVerified);

			let config = BeaconConfig::<T>::get().ok_or(Error::<T>::BeaconConfigNotSet)?;
			// 0 < num_sigs <= MaxSigsPerBlock
			ensure!(height > 0, Error::<T>::ZeroHeightProvided);
			ensure!(
				height <= T::MaxSigsPerBlock::get() as u64,
				Error::<T>::ExcessiveHeightProvided
			);

			let latest_round: RoundNumber =
				LatestRound::<T>::get().expect("The latest round must be set; qed");
<<<<<<< HEAD

=======
>>>>>>> 75d77c2b
			let prev_acc: Option<OpaqueAccumulation> =
				SparseAccumulation::<T>::get().map(|a| a.into());
			// construct new message here
			let new_latest_round = latest_round.saturating_add(height.into());
			// if we have observed pulses for rounds {r1, .., rk},
			// then this computes H(r1) + ... + H(rk)
			// TODO: Investigate lookup table for round numbers
			// https://github.com/ideal-lab5/idn-sdk/issues/119
			let mut amsg = zero_on_g1();
			for r in (latest_round..new_latest_round).collect::<Vec<_>>() {
				let msg = compute_round_on_g1(r).map_err(|_| Error::<T>::SerializationFailed)?;
				amsg = (amsg + msg).into();
			}
			// convert to bytes
			let mut amsg_bytes = Vec::new();
			amsg.serialize_compressed(&mut amsg_bytes)
				.map_err(|_| Error::<T>::SerializationFailed)?;

			let acc = T::SignatureVerifier::verify(
				config.public_key.as_ref().to_vec(),
				asig.clone().as_ref().to_vec(),
<<<<<<< HEAD
				latest_round.clone().into(),
				height,
=======
				amsg_bytes,
>>>>>>> 75d77c2b
				prev_acc,
			)
			.map_err(|_| Error::<T>::VerificationFailed)?;

			LatestRound::<T>::set(Some(new_latest_round));

			let sacc = Accumulation::try_from(acc).map_err(|_| Error::<T>::VerificationFailed)?;
			SparseAccumulation::<T>::set(Some(sacc.clone()));
			DidUpdate::<T>::put(true);

			// dispatch pulses to subscribers
<<<<<<< HEAD
			// T::Dispatcher::dispatch(pulses)?;
=======
			let runtime_pulse = T::Pulse::from(sacc);
			T::Dispatcher::dispatch(runtime_pulse)?;
>>>>>>> 75d77c2b

			Self::deposit_event(Event::<T>::SignatureVerificationSuccess);
			// Insert the latest round into the header digest
			let digest_item: DigestItem = ConsensusLog::LatestRoundNumber(new_latest_round).into();
			<frame_system::Pallet<T>>::deposit_log(digest_item);
			// successful verification is beneficial to the network, so we do not charge when the
			// signature is correct
			Ok(Pays::No.into())
		}

		/// Set the genesis round exactly once if you are root
		///
		/// * `origin`: A root origin
		/// * `config`: The randomness beacon configuration (genesis round and public key).
		#[pallet::call_index(1)]
		#[pallet::weight(<T as pallet::Config>::WeightInfo::set_beacon_config())]
		#[allow(clippy::useless_conversion)]
		pub fn set_beacon_config(
			origin: OriginFor<T>,
			config: BeaconConfigurationOf<T>,
		) -> DispatchResultWithPostInfo {
			ensure_root(origin)?;

			ensure!(BeaconConfig::<T>::get().is_none(), Error::<T>::BeaconConfigAlreadySet);

			BeaconConfig::<T>::set(Some(config.clone()));

			let genesis = config.genesis_round;
			LatestRound::<T>::set(Some(genesis));
			// set the genesis round as the default digest log for the initial valid round number
			let digest_item: DigestItem =
				ConsensusLog::<RoundNumber>::LatestRoundNumber(genesis).into();
			<frame_system::Pallet<T>>::deposit_log(digest_item);

			Self::deposit_event(Event::<T>::BeaconConfigSet);

			Ok(Pays::No.into())
		}
	}
}<|MERGE_RESOLUTION|>--- conflicted
+++ resolved
@@ -123,12 +123,8 @@
 		digest::ConsensusLog,
 		types::{OpaqueSignature, RoundNumber},
 	};
-<<<<<<< HEAD
-	use sp_runtime::{generic::DigestItem, Saturating};
-=======
 	use sp_idn_crypto::{bls12_381::zero_on_g1, drand::compute_round_on_g1};
 	use sp_runtime::generic::DigestItem;
->>>>>>> 75d77c2b
 
 	#[pallet::pallet]
 	pub struct Pallet<T>(_);
@@ -224,17 +220,10 @@
 					let mut height = 0;
 					let asig = raw_pulses
 						.iter()
-<<<<<<< HEAD
-						.filter_map(|rp| T::Pulse::decode(&mut rp.as_slice()).ok())
-						.filter(|pulse| pulse.round().into() >= round.clone().into())
-						.filter_map(|pulse| {
-							let bytes = pulse.sig();
-=======
 						.filter_map(|rp| CanonicalPulse::decode(&mut rp.as_slice()).ok())
 						.filter(|pulse| pulse.round >= round)
 						.filter_map(|pulse| {
 							let bytes = pulse.signature;
->>>>>>> 75d77c2b
 							// if a signature can't be decoded from the message then we ignore it
 							// and continue
 							G1Affine::deserialize_compressed(&mut bytes.as_ref()).ok()
@@ -309,13 +298,8 @@
 		#[pallet::call_index(0)]
 		#[pallet::weight(<T as pallet::Config>::WeightInfo::try_submit_asig(
 			T::MaxSigsPerBlock::get().into())
-<<<<<<< HEAD
-				// .saturating_add(
-				// 	T::Dispatcher::dispatch_weight(pulses.len()))
-=======
 				.saturating_add(
 					T::Dispatcher::dispatch_weight())
->>>>>>> 75d77c2b
 		)]
 		#[allow(clippy::useless_conversion)]
 		pub fn try_submit_asig(
@@ -337,10 +321,6 @@
 
 			let latest_round: RoundNumber =
 				LatestRound::<T>::get().expect("The latest round must be set; qed");
-<<<<<<< HEAD
-
-=======
->>>>>>> 75d77c2b
 			let prev_acc: Option<OpaqueAccumulation> =
 				SparseAccumulation::<T>::get().map(|a| a.into());
 			// construct new message here
@@ -362,12 +342,7 @@
 			let acc = T::SignatureVerifier::verify(
 				config.public_key.as_ref().to_vec(),
 				asig.clone().as_ref().to_vec(),
-<<<<<<< HEAD
-				latest_round.clone().into(),
-				height,
-=======
 				amsg_bytes,
->>>>>>> 75d77c2b
 				prev_acc,
 			)
 			.map_err(|_| Error::<T>::VerificationFailed)?;
@@ -379,12 +354,8 @@
 			DidUpdate::<T>::put(true);
 
 			// dispatch pulses to subscribers
-<<<<<<< HEAD
-			// T::Dispatcher::dispatch(pulses)?;
-=======
 			let runtime_pulse = T::Pulse::from(sacc);
 			T::Dispatcher::dispatch(runtime_pulse)?;
->>>>>>> 75d77c2b
 
 			Self::deposit_event(Event::<T>::SignatureVerificationSuccess);
 			// Insert the latest round into the header digest
