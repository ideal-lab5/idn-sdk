/*
 * Copyright 2025 by Ideal Labs, LLC
 *
 * Licensed under the Apache License, Version 2.0 (the "License");
 * you may not use this file except in compliance with the License.
 * You may obtain a copy of the License at
 *
 *     http://www.apache.org/licenses/LICENSE-2.0
 *
 * Unless required by applicable law or agreed to in writing, software
 * distributed under the License is distributed on an "AS IS" BASIS,
 * WITHOUT WARRANTIES OR CONDITIONS OF ANY KIND, either express or implied.
 * See the License for the specific language governing permissions and
 * limitations under the License.
 */

use crate::{
	aggregator::test::*, mock::*, weights::*, AggregatedSignature, Call, Error, GenesisRound,
	LatestRound,
};
use frame_support::{assert_noop, assert_ok, inherent::ProvideInherent, traits::OnFinalize};

#[test]
fn can_construct_pallet_and_set_genesis_params() {
	new_test_ext().execute_with(|| {
		let actual_genesis_round = GenesisRound::<Test>::get();
		assert_eq!(0, actual_genesis_round);
	});
}

#[test]
fn can_fail_write_pulse_when_genesis_round_zero_and_none_provided() {
	let (sig, _pk) = get(vec![PULSE1000]);
	new_test_ext().execute_with(|| {
		System::set_block_number(1);
		assert_noop!(
			Drand::try_submit_asig(RuntimeOrigin::none(), sig, 1, None),
			Error::<Test>::GenesisRoundNotSet,
		);
	});
}

#[test]
fn can_submit_min_required_valid_pulses_on_genesis() {
	let round = 1000u64;
	let (asig, apk) = get(vec![PULSE1000, PULSE1001]);

	new_test_ext().execute_with(|| {
		System::set_block_number(1);

		assert_ok!(Drand::try_submit_asig(RuntimeOrigin::none(), asig.clone(), 2, Some(round)));

		// then the gensis round is set to `round`
		let genesis_round = GenesisRound::<Test>::get();
		assert_eq!(round, genesis_round);

		let maybe_res = AggregatedSignature::<Test>::get();
		assert!(maybe_res.is_some());

		let aggr = maybe_res.unwrap();
		assert_eq!(asig, aggr.signature);
		assert_eq!(apk, aggr.message_hash);
	});
}

#[test]
fn can_fail_when_sig_height_is_0() {
	let round = 1000u64;
	let (asig, _apk) = get(vec![PULSE1000, PULSE1001]);

	new_test_ext().execute_with(|| {
		System::set_block_number(1);
		assert_noop!(
			Drand::try_submit_asig(RuntimeOrigin::none(), asig.clone(), 0, Some(round)),
			Error::<Test>::ZeroHeightProvided
		);
	});
}
<<<<<<< HEAD

#[test]
fn can_fail_when_sig_height_is_exceeds_max() {
	let round = 1000u64;
	let (asig, _apk) = get(vec![PULSE1000, PULSE1001]);

=======

#[test]
fn can_fail_when_sig_height_is_exceeds_max() {
	let round = 1000u64;
	let (asig, _apk) = get(vec![PULSE1000, PULSE1001]);

>>>>>>> 7050cf40
	new_test_ext().execute_with(|| {
		System::set_block_number(1);
		assert_noop!(
			Drand::try_submit_asig(RuntimeOrigin::none(), asig.clone(), 10, Some(round)),
			Error::<Test>::ExcessiveHeightProvided
		);
	});
}

#[test]
fn can_submit_valid_sigs_in_sequence() {
	let round1 = 1000u64;
	let round2 = 1004u64;

	let (asig1, _apk1) = get(vec![PULSE1000, PULSE1001]);
	let (asig2, _apk2) = get(vec![PULSE1002, PULSE1003]);
	// the aggregated values
	let (asig, apk) = get(vec![PULSE1000, PULSE1001, PULSE1002, PULSE1003]);

	new_test_ext().execute_with(|| {
		System::set_block_number(1);

		assert_ok!(Drand::try_submit_asig(RuntimeOrigin::none(), asig1.clone(), 2, Some(round1)));

		Drand::on_finalize(1);
		System::set_block_number(2);

		assert_ok!(Drand::try_submit_asig(RuntimeOrigin::none(), asig2.clone(), 2, None));

		// then the gensis round is set to `round`
		let genesis_round = GenesisRound::<Test>::get();
		assert_eq!(round1, genesis_round);

		let maybe_res = AggregatedSignature::<Test>::get();
		assert!(maybe_res.is_some());

		let aggr = maybe_res.unwrap();
		assert_eq!(asig, aggr.signature);
		assert_eq!(apk, aggr.message_hash);

		let actual_latest = LatestRound::<Test>::get();
		assert_eq!(round2, actual_latest);
	});
}

#[test]
fn can_fail_to_calls_to_try_submit_asig_per_block() {
	let round1 = 1000u64;
<<<<<<< HEAD

	let (asig1, _apk1) = get(vec![PULSE1000, PULSE1001]);
	let (_asig2, _apk2) = get(vec![PULSE1002, PULSE1003]);
=======
	let round2 = 1004u64;

	let (asig1, _apk1) = get(vec![PULSE1000, PULSE1001]);
	let (asig2, _apk2) = get(vec![PULSE1002, PULSE1003]);
	// the aggregated values
	let (asig, apk) = get(vec![PULSE1000, PULSE1001, PULSE1002, PULSE1003]);
>>>>>>> 7050cf40

	new_test_ext().execute_with(|| {
		System::set_block_number(1);

		assert_ok!(Drand::try_submit_asig(RuntimeOrigin::none(), asig1.clone(), 2, Some(round1)));
		assert_noop!(
			Drand::try_submit_asig(RuntimeOrigin::none(), asig1.clone(), 2, None),
			Error::<Test>::SignatureAlreadyVerified,
		);
	});
}

#[test]
fn can_fail_to_submit_invalid_sigs_in_sequence() {
	let round1 = 1000u64;

	let (asig1, apk1) = get(vec![PULSE1000, PULSE1001]);

	new_test_ext().execute_with(|| {
		System::set_block_number(1);

		assert_ok!(Drand::try_submit_asig(RuntimeOrigin::none(), asig1.clone(), 2, Some(round1)));

		Drand::on_finalize(1);
		System::set_block_number(2);

		assert_noop!(
			Drand::try_submit_asig(RuntimeOrigin::none(), asig1.clone(), 2, None),
			Error::<Test>::VerificationFailed,
		);
		assert_noop!(
			Drand::try_submit_asig(RuntimeOrigin::none(), asig1.clone(), 2, Some(round1)),
			Error::<Test>::GenesisRoundAlreadySet,
		);

		// then the gensis round is set to `round`
		let genesis_round = GenesisRound::<Test>::get();
		assert_eq!(round1, genesis_round);

		let maybe_res = AggregatedSignature::<Test>::get();
		assert!(maybe_res.is_some());

		let aggr = maybe_res.unwrap();
		assert_eq!(asig1, aggr.signature);
		assert_eq!(apk1, aggr.message_hash);

		let actual_latest = LatestRound::<Test>::get();
		assert_eq!(1002, actual_latest);
	});
}

/*
	Inherents Tests
*/
<<<<<<< HEAD
use sp_consensus_randomness_beacon::{inherents::INHERENT_IDENTIFIER, types::OpaquePulse};
=======
use sc_consensus_randomness_beacon::types::OpaquePulse;
use sp_consensus_randomness_beacon::inherents::INHERENT_IDENTIFIER;
>>>>>>> 7050cf40
use sp_inherents::InherentData;

#[test]
fn can_create_inherent_and_set_genesis_round() {
	// setup the inherent data
	let (asig1, _apk1) = get(vec![PULSE1000]);
	let pulse1 = OpaquePulse { round: 1000u64, signature: asig1.to_vec().try_into().unwrap() };
	let (asig2, _apk2) = get(vec![PULSE1001]);
	let pulse2 = OpaquePulse { round: 1001u64, signature: asig2.to_vec().try_into().unwrap() };

	let (asig, _apk) = get(vec![PULSE1000, PULSE1001]);

	let bytes: Vec<Vec<u8>> = vec![pulse1.serialize_to_vec(), pulse2.serialize_to_vec()];
	let mut inherent_data = InherentData::new();
	inherent_data.put_data(INHERENT_IDENTIFIER, &bytes.clone()).unwrap();

	new_test_ext().execute_with(|| {
		let result = Drand::create_inherent(&inherent_data);
		if let Some(Call::try_submit_asig { asig: actual_asig, height, round: Some(1000) }) = result
		{
			assert_eq!(height, 2, "The asig height should equal the number of pulses.");
			assert_eq!(actual_asig, asig, "The output should match the aggregated input.");
		} else {
			panic!("Expected Some(Call::try_submit_asig), got None");
		}
	});
}

#[test]
fn can_create_inherent_when_genesis_round_is_set() {
	// setup the inherent data
	let (asig1, _apk1) = get(vec![PULSE1000]);
	let pulse1 = OpaquePulse { round: 1000u64, signature: asig1.to_vec().try_into().unwrap() };
	let (asig2, _apk2) = get(vec![PULSE1001]);
	let pulse2 = OpaquePulse { round: 1001u64, signature: asig2.to_vec().try_into().unwrap() };

	let (asig, _apk) = get(vec![PULSE1000, PULSE1001]);

	let bytes: Vec<Vec<u8>> = vec![pulse1.serialize_to_vec(), pulse2.serialize_to_vec()];
	let mut inherent_data = InherentData::new();
	inherent_data.put_data(INHERENT_IDENTIFIER, &bytes.clone()).unwrap();

	new_test_ext().execute_with(|| {
		GenesisRound::<Test>::set(999);
		let result = Drand::create_inherent(&inherent_data);
		if let Some(Call::try_submit_asig { asig: actual_asig, height, round: None }) = result {
			assert_eq!(height, 2, "The asig height should equal the number of pulses.");
			assert_eq!(actual_asig, asig, "The output should match the aggregated input.");
		} else {
			panic!("Expected Some(Call::try_submit_asig), got None");
		}
	});
}

#[test]
fn can_not_create_inherent_when_data_is_unavailable() {
	let inherent_data = InherentData::new();
	new_test_ext().execute_with(|| {
		let result = Drand::create_inherent(&inherent_data);
		assert!(result.is_none());
	});
}

#[test]
fn can_check_inherent() {
	// setup the inherent data
	let (asig1, _apk1) = get(vec![PULSE1000]);
	let pulse1 = OpaquePulse { round: 1000u64, signature: asig1.to_vec().try_into().unwrap() };
	let (asig2, _apk2) = get(vec![PULSE1001]);
	let pulse2 = OpaquePulse { round: 1001u64, signature: asig2.to_vec().try_into().unwrap() };

	let bytes: Vec<Vec<u8>> = vec![pulse1.serialize_to_vec(), pulse2.serialize_to_vec()];
	let mut inherent_data = InherentData::new();
	inherent_data.put_data(INHERENT_IDENTIFIER, &bytes.clone()).unwrap();

	new_test_ext().execute_with(|| {
		GenesisRound::<Test>::set(999);
		let result = Drand::create_inherent(&inherent_data);
		if let Some(call) = result {
			assert!(Drand::is_inherent(&call), "The inherent should be allowed.");
			let res = Drand::check_inherent(&call, &inherent_data);
			assert!(res.is_ok(), "The inherent should be allowed.");
		} else {
			panic!("Expected Some(Call::try_submit_asig), got None");
		}
	});
}<|MERGE_RESOLUTION|>--- conflicted
+++ resolved
@@ -15,7 +15,7 @@
  */
 
 use crate::{
-	aggregator::test::*, mock::*, weights::*, AggregatedSignature, Call, Error, GenesisRound,
+	aggregator::test::*, mock::*, AggregatedSignature, Call, Error, GenesisRound,
 	LatestRound,
 };
 use frame_support::{assert_noop, assert_ok, inherent::ProvideInherent, traits::OnFinalize};
@@ -76,21 +76,12 @@
 		);
 	});
 }
-<<<<<<< HEAD
 
 #[test]
 fn can_fail_when_sig_height_is_exceeds_max() {
 	let round = 1000u64;
 	let (asig, _apk) = get(vec![PULSE1000, PULSE1001]);
 
-=======
-
-#[test]
-fn can_fail_when_sig_height_is_exceeds_max() {
-	let round = 1000u64;
-	let (asig, _apk) = get(vec![PULSE1000, PULSE1001]);
-
->>>>>>> 7050cf40
 	new_test_ext().execute_with(|| {
 		System::set_block_number(1);
 		assert_noop!(
@@ -139,18 +130,9 @@
 #[test]
 fn can_fail_to_calls_to_try_submit_asig_per_block() {
 	let round1 = 1000u64;
-<<<<<<< HEAD
 
 	let (asig1, _apk1) = get(vec![PULSE1000, PULSE1001]);
 	let (_asig2, _apk2) = get(vec![PULSE1002, PULSE1003]);
-=======
-	let round2 = 1004u64;
-
-	let (asig1, _apk1) = get(vec![PULSE1000, PULSE1001]);
-	let (asig2, _apk2) = get(vec![PULSE1002, PULSE1003]);
-	// the aggregated values
-	let (asig, apk) = get(vec![PULSE1000, PULSE1001, PULSE1002, PULSE1003]);
->>>>>>> 7050cf40
 
 	new_test_ext().execute_with(|| {
 		System::set_block_number(1);
@@ -205,12 +187,7 @@
 /*
 	Inherents Tests
 */
-<<<<<<< HEAD
 use sp_consensus_randomness_beacon::{inherents::INHERENT_IDENTIFIER, types::OpaquePulse};
-=======
-use sc_consensus_randomness_beacon::types::OpaquePulse;
-use sp_consensus_randomness_beacon::inherents::INHERENT_IDENTIFIER;
->>>>>>> 7050cf40
 use sp_inherents::InherentData;
 
 #[test]
