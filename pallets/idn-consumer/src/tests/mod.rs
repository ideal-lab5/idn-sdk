--- conflicted
+++ resolved
@@ -205,11 +205,7 @@
 
 		// Call the function and assert failure
 		let result =
-<<<<<<< HEAD
-			crate::Pallet::<Test>::pause_subscription(RuntimeOrigin::signed(ALICE), sub_id);
-=======
 			crate::Pallet::<Test>::do_pause_subscription(RuntimeOrigin::signed(ALICE), sub_id);
->>>>>>> 10f12ab1
 		assert_eq!(result.unwrap_err(), crate::pallet::Error::<Test>::XcmSendError);
 	});
 }
@@ -223,12 +219,8 @@
 		System::set_block_number(1_234_567);
 
 		// Call the function and assert failure
-<<<<<<< HEAD
-		let result = crate::Pallet::<Test>::kill_subscription(RuntimeOrigin::signed(ALICE), sub_id);
-=======
 		let result =
 			crate::Pallet::<Test>::do_kill_subscription(RuntimeOrigin::signed(ALICE), sub_id);
->>>>>>> 10f12ab1
 		assert_eq!(result.unwrap_err(), crate::pallet::Error::<Test>::XcmSendError);
 	});
 }
@@ -266,11 +258,7 @@
 
 		// Call the function and assert failure
 		let result =
-<<<<<<< HEAD
-			crate::Pallet::<Test>::reactivate_subscription(RuntimeOrigin::signed(ALICE), sub_id);
-=======
 			crate::Pallet::<Test>::do_reactivate_subscription(RuntimeOrigin::signed(ALICE), sub_id);
->>>>>>> 10f12ab1
 		assert_eq!(result.unwrap_err(), crate::pallet::Error::<Test>::XcmSendError);
 	});
 }
@@ -514,17 +502,12 @@
 		System::set_block_number(1_234_567);
 
 		// Call the function and assert failure
-<<<<<<< HEAD
-		let result =
-			crate::Pallet::<Test>::request_sub_info(RuntimeOrigin::signed(ALICE), sub_id, req_ref);
-=======
 		let result = crate::Pallet::<Test>::do_request_sub_info(
 			RuntimeOrigin::signed(ALICE),
 			sub_id,
 			req_ref,
 			origin_kind,
 		);
->>>>>>> 10f12ab1
 		assert_eq!(result.unwrap_err(), crate::pallet::Error::<Test>::XcmSendError);
 	});
 }
