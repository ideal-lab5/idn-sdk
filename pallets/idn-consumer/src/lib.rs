/*
 * Copyright 2025 by Ideal Labs, LLC
 *
 * Licensed under the Apache License, Version 2.0 (the "License");
 * you may not use this file except in compliance with the License.
 * You may obtain a copy of the License at
 *
 *     http://www.apache.org/licenses/LICENSE-2.0
 *
 * Unless required by applicable law or agreed to in writing, software
 * distributed under the License is distributed on an "AS IS" BASIS,
 * WITHOUT WARRANTIES OR CONDITIONS OF ANY KIND, either express or implied.
 * See the License for the specific language governing permissions and
 * limitations under the License.
 */

//! Pallet IDN Consumer

#![cfg_attr(not(feature = "std"), no_std)]

use bp_idn::{
<<<<<<< HEAD
	types::{
		BlockNumber as IdnBlockNumber, CreateSubParams, Credits, Metadata, PulseFilter,
		UpdateSubParams,
	},
=======
	types::{BlockNumber as IdnBlockNumber, CreateSubParams, Credits, Metadata, PulseFilter},
>>>>>>> c4e8a137
	Call as RuntimeCall, IdnManagerCall,
};
use cumulus_primitives_core::ParaId;
use frame_support::{
	dispatch::DispatchResultWithPostInfo,
	pallet_prelude::{Encode, EnsureOrigin, Get, IsType, Pays, Weight},
	sp_runtime::traits::AccountIdConversion,
};
use frame_system::{pallet_prelude::OriginFor, RawOrigin};
use scale_info::prelude::{boxed::Box, sync::Arc, vec};
use sp_idn_traits::pulse::Pulse as PulseTrait;
use xcm::{
	v5::{
		prelude::{BuyExecution, OriginKind, Transact, Xcm},
		Asset, Junction, Junctions, Location,
		WeightLimit::Unlimited,
	},
	VersionedLocation, VersionedXcm,
};

use xcm_builder::SendController;

pub use bp_idn::types::{RuntimePulse as Pulse, SubscriptionId};
pub use pallet::*;
pub use sp_idn_traits::pulse::Consumer as ConsumerTrait;

#[cfg(test)]
mod tests;

#[frame_support::pallet]
pub mod pallet {
	use super::*;

	#[pallet::config]
	pub trait Config: frame_system::Config {
		/// The overarching event type
		type RuntimeEvent: From<Event<Self>> + IsType<<Self as frame_system::Config>::RuntimeEvent>;

		/// An implementation of the [`ConsumerTrait`] trait, which defines how to consume a pulse
		type Consumer: ConsumerTrait<Pulse, SubscriptionId, DispatchResultWithPostInfo>;

		/// The location of the sibling IDN chain
		///
		/// **Example definition**
		/// ```nocompile
		/// pub SiblingIdnLocation: Location = Location::new(1, Parachain(IDN_PARACHAIN_ID));
		/// ```
		#[pallet::constant]
		type SiblingIdnLocation: Get<Location>;

		/// The origin of the IDN chain
		///
		/// **Example definition**
		/// ```nocompile
		/// type IdnOrigin = EnsureXcm<Equals<Self::SiblingIdnLocation>>
		/// ```
		type IdnOrigin: EnsureOrigin<Self::RuntimeOrigin, Success = Location>;

		/// A type that exposes XCM APIs, allowing contracts to interact with other parachains, and
		/// execute XCM programs.
		type Xcm: xcm_builder::SendController<OriginFor<Self>>;

		/// The IDN Manager pallet id.
		#[pallet::constant]
		type PalletId: Get<frame_support::PalletId>;

		/// The parachain ID of this chain
		///
		/// **Example definition**
		/// ```nocompile
		/// pub ParaId: ParaId = ParachainInfo::parachain_id();
		/// ```
		#[pallet::constant]
		type ParaId: Get<ParaId>;

		/// The asset hub asset ID for paying the IDN fees.
		///
		/// E.g. DOT, USDC, etc.
		#[pallet::constant]
		type AssetHubFee: Get<u128>;
	}

	#[pallet::pallet]
	pub struct Pallet<T>(_);

	#[pallet::error]
	#[derive(PartialEq)]
	pub enum Error<T> {
		/// An error occurred while consuming the pulse
		ConsumeError,
		/// An error occurred while converting the pallet index to a u8
		PalletIndexConversionError,
		/// An error occurred while sending the XCM message
		XcmSendError,
	}

	#[pallet::event]
	#[pallet::generate_deposit(pub(super) fn deposit_event)]
	pub enum Event<T: Config> {
		/// A random value was successfully consumed.
		RandomnessConsumed { round: <Pulse as PulseTrait>::Round, sub_id: SubscriptionId },
	}

	#[pallet::call]
	impl<T: Config> Pallet<T> {
		/// Creates a subscription.
		#[pallet::call_index(0)]
		#[pallet::weight(Weight::from_parts(0, 0))]
		#[allow(clippy::useless_conversion)]
		pub fn consume(
			origin: OriginFor<T>,
			pulse: Pulse,
			sub_id: SubscriptionId,
		) -> DispatchResultWithPostInfo {
			// ensure origin is coming from IDN
			let _ = T::IdnOrigin::ensure_origin(origin)?;

			let round = pulse.round();

			T::Consumer::consume(pulse, sub_id)?;

			Self::deposit_event(Event::RandomnessConsumed { round, sub_id });

			Ok(Pays::No.into())
		}
	}
}

impl<T: Config> Pallet<T> {
	/// Creates a subscription.
	pub fn create_subscription(
		// Number of random values to receive
		credits: Credits,
		// Distribution interval for pulses
		frequency: IdnBlockNumber,
		// Bounded vector for additional data
		metadata: Option<Metadata>,
		// Optional Pulse Filter
		pulse_filter: Option<PulseFilter>,
		// Optional Subscription Id, if None, a new one will be generated
		sub_id: Option<SubscriptionId>,
	) -> Result<SubscriptionId, Error<T>> {
		let mut params = CreateSubParams {
			credits,
			target: Self::pallet_location()?,
			// the `0` on the second element is the call index for the `consume` call
			call_index: [Self::pallet_index()?, 0],
			frequency,
			metadata,
			pulse_filter,
			sub_id,
		};

		// If `sub_id` is not provided, generate a new one and assign it to the params
		let sub_id = match sub_id {
			Some(sub_id) => sub_id,
			None => {
				let salt = frame_system::Pallet::<T>::block_number().encode();
				let sub_id = params.hash(salt);
				params.sub_id = Some(sub_id);
				sub_id
			},
		};

		let call = RuntimeCall::IdnManager(IdnManagerCall::create_subscription { params });

<<<<<<< HEAD
		Self::xcm_send(call)?;
=======
		let asset_hub_fee_asset: Asset = (Location::parent(), T::AssetHubFee::get()).into();

		let xcm_call: Xcm<RuntimeCall> = Xcm(vec![
			BuyExecution { weight_limit: Unlimited, fees: asset_hub_fee_asset },
			Transact {
				origin_kind: OriginKind::Xcm,
				fallback_max_weight: None,
				call: call.encode().into(),
			},
		]);

		let versioned_target: Box<VersionedLocation> =
			Box::new(T::SiblingIdnLocation::get().into());

		let versioned_msg: Box<VersionedXcm<()>> = Box::new(xcm::VersionedXcm::V5(xcm_call.into()));

		T::Xcm::send(Self::pallet_origin().into(), versioned_target, versioned_msg)
			.map_err(|_err| Error::<T>::XcmSendError)?;
>>>>>>> c4e8a137

		Ok(sub_id)
	}

	/// Pauses a subscription.
	pub fn pause_subscription(sub_id: SubscriptionId) -> Result<(), Error<T>> {
		let call = RuntimeCall::IdnManager(IdnManagerCall::pause_subscription { sub_id });
		Self::xcm_send(call)
	}

	/// Kills a subscription.
	pub fn kill_subscription(sub_id: SubscriptionId) -> Result<(), Error<T>> {
		let call = RuntimeCall::IdnManager(IdnManagerCall::kill_subscription { sub_id });
		Self::xcm_send(call)
	}

	/// Updates a subscription.
	pub fn update_subscription(
		sub_id: SubscriptionId,
		credits: Option<Credits>,
		frequency: Option<IdnBlockNumber>,
		metadata: Option<Option<Metadata>>,
		pulse_filter: Option<Option<PulseFilter>>,
	) -> Result<(), Error<T>> {
		let params = UpdateSubParams { sub_id, credits, frequency, metadata, pulse_filter };

		let call = RuntimeCall::IdnManager(IdnManagerCall::update_subscription { params });

		Self::xcm_send(call)
	}

	/// Reactivates a subscription.
	pub fn reactivate_subscription(sub_id: SubscriptionId) -> Result<(), Error<T>> {
		let call = RuntimeCall::IdnManager(IdnManagerCall::reactivate_subscription { sub_id });
		Self::xcm_send(call)
	}

	/// Get the index of this pallet in the runtime
	fn pallet_index() -> Result<u8, Error<T>> {
		<Self as frame_support::traits::PalletInfoAccess>::index()
			.try_into()
			.map_err(|_| Error::<T>::PalletIndexConversionError)
	}

	/// Get the account id of this pallet
	fn pallet_account_id() -> T::AccountId {
		T::PalletId::get().into_account_truncating()
	}

	/// Get the signed origin of this pallet
	fn pallet_origin() -> RawOrigin<T::AccountId> {
		RawOrigin::Signed(Self::pallet_account_id())
	}

	/// Get this pallet's xcm Location
	fn pallet_location() -> Result<Location, Error<T>> {
		Ok(Location {
			parents: 1,
			interior: Junctions::X2(Arc::new([
				Junction::Parachain(T::ParaId::get().into()),
				Junction::PalletInstance(Self::pallet_index()?),
			])),
		})
	}

	fn xcm_send(call: RuntimeCall) -> Result<(), Error<T>> {
		let asset_hub_fee_asset: Asset = (Location::parent(), T::AssetHubFee::get()).into();

		let xcm_call: Xcm<RuntimeCall> = Xcm(vec![
			BuyExecution { weight_limit: Unlimited, fees: asset_hub_fee_asset },
			Transact {
				origin_kind: OriginKind::Xcm,
				fallback_max_weight: None,
				call: call.encode().into(),
			},
		]);

		let versioned_target: Box<VersionedLocation> =
			Box::new(T::SiblingIdnLocation::get().into());

		let versioned_msg: Box<VersionedXcm<()>> = Box::new(xcm::VersionedXcm::V5(xcm_call.into()));

		T::Xcm::send(Self::pallet_origin().into(), versioned_target, versioned_msg)
			.map_err(|_err| Error::<T>::XcmSendError)?;

		Ok(())
	}

	/// Get the index of this pallet in the runtime
	fn pallet_index() -> Result<u8, Error<T>> {
		<Self as frame_support::traits::PalletInfoAccess>::index()
			.try_into()
			.map_err(|_| Error::<T>::PalletIndexConversionError)
	}

	/// Get the account id of this pallet
	fn pallet_account_id() -> T::AccountId {
		T::PalletId::get().into_account_truncating()
	}

	/// Get the signed origin of this pallet
	fn pallet_origin() -> RawOrigin<T::AccountId> {
		RawOrigin::Signed(Self::pallet_account_id())
	}

	/// Get this pallet's xcm Location
	fn pallet_location() -> Result<Location, Error<T>> {
		Ok(Location {
			parents: 1,
			interior: Junctions::X2(Arc::new([
				Junction::Parachain(T::ParaId::get().into()),
				Junction::PalletInstance(Self::pallet_index()?),
			])),
		})
	}
}<|MERGE_RESOLUTION|>--- conflicted
+++ resolved
@@ -19,14 +19,10 @@
 #![cfg_attr(not(feature = "std"), no_std)]
 
 use bp_idn::{
-<<<<<<< HEAD
 	types::{
 		BlockNumber as IdnBlockNumber, CreateSubParams, Credits, Metadata, PulseFilter,
 		UpdateSubParams,
 	},
-=======
-	types::{BlockNumber as IdnBlockNumber, CreateSubParams, Credits, Metadata, PulseFilter},
->>>>>>> c4e8a137
 	Call as RuntimeCall, IdnManagerCall,
 };
 use cumulus_primitives_core::ParaId;
@@ -193,28 +189,7 @@
 
 		let call = RuntimeCall::IdnManager(IdnManagerCall::create_subscription { params });
 
-<<<<<<< HEAD
 		Self::xcm_send(call)?;
-=======
-		let asset_hub_fee_asset: Asset = (Location::parent(), T::AssetHubFee::get()).into();
-
-		let xcm_call: Xcm<RuntimeCall> = Xcm(vec![
-			BuyExecution { weight_limit: Unlimited, fees: asset_hub_fee_asset },
-			Transact {
-				origin_kind: OriginKind::Xcm,
-				fallback_max_weight: None,
-				call: call.encode().into(),
-			},
-		]);
-
-		let versioned_target: Box<VersionedLocation> =
-			Box::new(T::SiblingIdnLocation::get().into());
-
-		let versioned_msg: Box<VersionedXcm<()>> = Box::new(xcm::VersionedXcm::V5(xcm_call.into()));
-
-		T::Xcm::send(Self::pallet_origin().into(), versioned_target, versioned_msg)
-			.map_err(|_err| Error::<T>::XcmSendError)?;
->>>>>>> c4e8a137
 
 		Ok(sub_id)
 	}
