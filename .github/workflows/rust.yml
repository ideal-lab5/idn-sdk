name: Rust

on:
  push:
    branches:
      - main
  pull_request:
    branches:
      - main
      
jobs:
  build:
    runs-on: ubuntu-latest

    steps:
    - name: Checkout code
      uses: actions/checkout@v4

    - name: Setup Environment
      uses: ./.github/actions/setup-rust
    
    - name: Run fmt
      run: |
        rustup component add rustfmt --toolchain nightly
        cargo +nightly fmt -- --check

    - name: Run cargo clippy
      run: cargo clippy --all-features --exclude idn-sdk-kitchensink-runtime --exclude idn-sdk-kitchensink-node --exclude idn-consumer-runtime --exclude idn-consumer-node --exclude idn-runtime --exclude idn-node --workspace -- -D warnings

    - name: Run cargo doc
      run: cargo doc --no-deps --all-features --exclude idn-sdk-kitchensink-runtime --exclude idn-sdk-kitchensink-node --exclude idn-consumer-runtime --exclude idn-consumer-node --exclude idn-runtime --exclude idn-node --workspace

    - name: Build
      run: cargo build --all-features --verbose --exclude idn-sdk-kitchensink-runtime --exclude idn-sdk-kitchensink-node --exclude idn-consumer-runtime --exclude idn-consumer-node --exclude idn-runtime --exclude idn-node --workspace
      
  # build_idn_kitchen_sink:
  #   runs-on: ubuntu-latest

  #   steps:
  #     - name: Checkout code
  #       uses: actions/checkout@v4

  #     - name: Setup Environment
  #       uses: ./.github/actions/setup-rust

  #     - name: Run cargo clippy
  #       run: cargo clippy --all-features -p idn-sdk-kitchensink-node -- -D warnings

  #     - name: Run cargo doc for chains
  #       run: cargo doc --no-deps --all-features -p idn-sdk-kitchensink-node
        
  #     - name: Build
  #       run: cargo build --all-features --verbose -p idn-sdk-kitchensink-node

  # build_idn_consumer:
  #   runs-on: ubuntu-latest

  #   steps:
  #     - name: Checkout code
  #       uses: actions/checkout@v4

  #     - name: Setup Environment
  #       uses: ./.github/actions/setup-rust

  #     - name: Run cargo clippy
  #       run: cargo clippy --all-features -p idn-consumer-node -- -D warnings

  #     - name: Run cargo doc for chains
  #       run: cargo doc --no-deps --all-features -p idn-consumer-node
        
  #     - name: Build
  #       run: cargo build --all-features -p idn-consumer-node --release
    
  # build_idn:
  #   runs-on: ubuntu-latest

  #   steps:
  #     - name: Checkout code
  #       uses: actions/checkout@v4

  #     - name: Setup Environment
  #       uses: ./.github/actions/setup-rust

  #     - name: Run cargo clippy
  #       run: cargo clippy --all-features -p idn-node -- -D warnings

  #     - name: Run cargo doc for chains
  #       run: cargo doc --no-deps --all-features -p idn-node
      
  #     - name: Build
  #       run: cargo build --verbose --all-features -p idn-node --release
  
  consumer_contract:
    runs-on: ubuntu-latest

    steps:
      - name: Checkout code
        uses: actions/checkout@v4

      - name: Setup Environment
        uses: ./.github/actions/setup-rust

      - name: Run cargo clippy
        run: cargo clippy --all-features --manifest-path ./contracts/examples/consumer-contract/Cargo.toml -- -D warnings
      
      - name: Run fmt
        run: |
          rustup component add rustfmt --toolchain nightly
          cargo +nightly fmt --manifest-path ./contracts/examples/consumer-contract/Cargo.toml -- --check

      - name: Run cargo doc for the contract
        run: cargo doc --no-deps --manifest-path ./contracts/examples/consumer-contract/Cargo.toml

      - name: Install wasm32-unknown-unknown target
        run: rustup target add wasm32-unknown-unknown

      - name: Install substrate-node for e2e test
<<<<<<< HEAD
        run: cargo install contracts-node --git https://github.com/paritytech/substrate-contracts-node.git

      - name: Install rust 1.85 to run tests
        run: rustup component add rust-src --toolchain 1.85-x86_64-unknown-linux-gnu

      - name: Install clippy for rustc 1.85
        run: rustup component add --toolchain 1.85-x86_64-unknown-linux-gnu clippy
=======
        run: cargo install contracts-node --git https://github.com/paritytech/substrate-contracts-node.git --force
>>>>>>> ffa3fd61
      
      - name: Run Tests
        run: cargo +1.85 test --manifest-path ./contracts/examples/consumer-contract/Cargo.toml --all-features
      
      - name: Install cargo-contract
        run: cargo install cargo-contract@5.0.3
      
      - name: Build
        run: cargo contract build --manifest-path ./contracts/examples/consumer-contract/Cargo.toml --release
  
  # randomness_contract:
  #   runs-on: ubuntu-latest

  #   steps:
  #     - name: Checkout code
  #       uses: actions/checkout@v4

  #     - name: Setup Environment
  #       uses: ./.github/actions/setup-rust

  #     - name: Run cargo clippy
  #       run: cargo clippy --all-features --manifest-path ./contracts/examples/rand-extension/Cargo.toml -- -D warnings
      
  #     - name: Run fmt
  #       run: |
  #         rustup component add rustfmt --toolchain nightly
  #         cargo +nightly fmt --manifest-path ./contracts/examples/rand-extension/Cargo.toml -- --check

  #     - name: Run cargo doc for the contract
  #       run: cargo doc --no-deps --all-features --manifest-path ./contracts/examples/rand-extension/Cargo.toml
      
  #     - name: Run Tests
  #       run: cargo test --manifest-path ./contracts/examples/rand-extension/Cargo.toml --all-features

  #     - name: Install cargo-contract
  #       run: cargo install cargo-contract@5.0.3
      
  #     - name: Build
  #       run: cargo contract build --manifest-path ./contracts/examples/rand-extension/Cargo.toml --release

  # test:
  #   runs-on: ubuntu-latest

  #   steps:
  #   - name: Checkout code
  #     uses: actions/checkout@v4

  #   - name: Setup Environment
  #     uses: ./.github/actions/setup-rust

  #   - name: Install llvm-cov
  #     uses: taiki-e/install-action@cargo-llvm-cov

  #   - name: Run Tests
  #     run: |
  #       cargo +nightly llvm-cov --exclude idn-sdk-kitchensink-runtime --exclude idn-sdk-kitchensink-node --exclude idn-consumer-runtime --exclude idn-consumer-node --exclude idn-runtime --exclude idn-node --workspace --all-features --doctests \
  #         --cobertura --output-path cobertura.xml \
  #         --ignore-filename-regex "(kitchensink|idn-consumer-(node|runtime)|ideal-network|benchmarking|weights|mock)"

  #   - name: Generate Code Coverage Summary
  #     uses: irongut/CodeCoverageSummary@v1.3.0
  #     with:
  #       filename: cobertura.xml
  #       badge: true
  #       fail_below_min: true
  #       thresholds: '85 90'
  #       output: both
  #       format: markdown

  #   - name: Export Job Summary
  #     run: echo "$(<code-coverage-results.md)" >> $GITHUB_STEP_SUMMARY<|MERGE_RESOLUTION|>--- conflicted
+++ resolved
@@ -33,62 +33,62 @@
     - name: Build
       run: cargo build --all-features --verbose --exclude idn-sdk-kitchensink-runtime --exclude idn-sdk-kitchensink-node --exclude idn-consumer-runtime --exclude idn-consumer-node --exclude idn-runtime --exclude idn-node --workspace
       
-  # build_idn_kitchen_sink:
-  #   runs-on: ubuntu-latest
+  build_idn_kitchen_sink:
+    runs-on: ubuntu-latest
 
-  #   steps:
-  #     - name: Checkout code
-  #       uses: actions/checkout@v4
+    steps:
+      - name: Checkout code
+        uses: actions/checkout@v4
 
-  #     - name: Setup Environment
-  #       uses: ./.github/actions/setup-rust
+      - name: Setup Environment
+        uses: ./.github/actions/setup-rust
 
-  #     - name: Run cargo clippy
-  #       run: cargo clippy --all-features -p idn-sdk-kitchensink-node -- -D warnings
+      - name: Run cargo clippy
+        run: cargo clippy --all-features -p idn-sdk-kitchensink-node -- -D warnings
 
-  #     - name: Run cargo doc for chains
-  #       run: cargo doc --no-deps --all-features -p idn-sdk-kitchensink-node
+      - name: Run cargo doc for chains
+        run: cargo doc --no-deps --all-features -p idn-sdk-kitchensink-node
         
-  #     - name: Build
-  #       run: cargo build --all-features --verbose -p idn-sdk-kitchensink-node
+      - name: Build
+        run: cargo build --all-features --verbose -p idn-sdk-kitchensink-node
 
-  # build_idn_consumer:
-  #   runs-on: ubuntu-latest
+  build_idn_consumer:
+    runs-on: ubuntu-latest
 
-  #   steps:
-  #     - name: Checkout code
-  #       uses: actions/checkout@v4
+    steps:
+      - name: Checkout code
+        uses: actions/checkout@v4
 
-  #     - name: Setup Environment
-  #       uses: ./.github/actions/setup-rust
+      - name: Setup Environment
+        uses: ./.github/actions/setup-rust
 
-  #     - name: Run cargo clippy
-  #       run: cargo clippy --all-features -p idn-consumer-node -- -D warnings
+      - name: Run cargo clippy
+        run: cargo clippy --all-features -p idn-consumer-node -- -D warnings
 
-  #     - name: Run cargo doc for chains
-  #       run: cargo doc --no-deps --all-features -p idn-consumer-node
+      - name: Run cargo doc for chains
+        run: cargo doc --no-deps --all-features -p idn-consumer-node
         
-  #     - name: Build
-  #       run: cargo build --all-features -p idn-consumer-node --release
+      - name: Build
+        run: cargo build --all-features -p idn-consumer-node --release
     
-  # build_idn:
-  #   runs-on: ubuntu-latest
+  build_idn:
+    runs-on: ubuntu-latest
 
-  #   steps:
-  #     - name: Checkout code
-  #       uses: actions/checkout@v4
+    steps:
+      - name: Checkout code
+        uses: actions/checkout@v4
 
-  #     - name: Setup Environment
-  #       uses: ./.github/actions/setup-rust
+      - name: Setup Environment
+        uses: ./.github/actions/setup-rust
 
-  #     - name: Run cargo clippy
-  #       run: cargo clippy --all-features -p idn-node -- -D warnings
+      - name: Run cargo clippy
+        run: cargo clippy --all-features -p idn-node -- -D warnings
 
-  #     - name: Run cargo doc for chains
-  #       run: cargo doc --no-deps --all-features -p idn-node
+      - name: Run cargo doc for chains
+        run: cargo doc --no-deps --all-features -p idn-node
       
-  #     - name: Build
-  #       run: cargo build --verbose --all-features -p idn-node --release
+      - name: Build
+        run: cargo build --verbose --all-features -p idn-node --release
   
   consumer_contract:
     runs-on: ubuntu-latest
@@ -115,20 +115,10 @@
         run: rustup target add wasm32-unknown-unknown
 
       - name: Install substrate-node for e2e test
-<<<<<<< HEAD
-        run: cargo install contracts-node --git https://github.com/paritytech/substrate-contracts-node.git
-
-      - name: Install rust 1.85 to run tests
-        run: rustup component add rust-src --toolchain 1.85-x86_64-unknown-linux-gnu
-
-      - name: Install clippy for rustc 1.85
-        run: rustup component add --toolchain 1.85-x86_64-unknown-linux-gnu clippy
-=======
         run: cargo install contracts-node --git https://github.com/paritytech/substrate-contracts-node.git --force
->>>>>>> ffa3fd61
       
       - name: Run Tests
-        run: cargo +1.85 test --manifest-path ./contracts/examples/consumer-contract/Cargo.toml --all-features
+        run: cargo test --manifest-path ./contracts/examples/consumer-contract/Cargo.toml --all-features
       
       - name: Install cargo-contract
         run: cargo install cargo-contract@5.0.3
@@ -136,64 +126,64 @@
       - name: Build
         run: cargo contract build --manifest-path ./contracts/examples/consumer-contract/Cargo.toml --release
   
-  # randomness_contract:
-  #   runs-on: ubuntu-latest
+  randomness_contract:
+    runs-on: ubuntu-latest
 
-  #   steps:
-  #     - name: Checkout code
-  #       uses: actions/checkout@v4
+    steps:
+      - name: Checkout code
+        uses: actions/checkout@v4
 
-  #     - name: Setup Environment
-  #       uses: ./.github/actions/setup-rust
+      - name: Setup Environment
+        uses: ./.github/actions/setup-rust
 
-  #     - name: Run cargo clippy
-  #       run: cargo clippy --all-features --manifest-path ./contracts/examples/rand-extension/Cargo.toml -- -D warnings
+      - name: Run cargo clippy
+        run: cargo clippy --all-features --manifest-path ./contracts/examples/rand-extension/Cargo.toml -- -D warnings
       
-  #     - name: Run fmt
-  #       run: |
-  #         rustup component add rustfmt --toolchain nightly
-  #         cargo +nightly fmt --manifest-path ./contracts/examples/rand-extension/Cargo.toml -- --check
+      - name: Run fmt
+        run: |
+          rustup component add rustfmt --toolchain nightly
+          cargo +nightly fmt --manifest-path ./contracts/examples/rand-extension/Cargo.toml -- --check
 
-  #     - name: Run cargo doc for the contract
-  #       run: cargo doc --no-deps --all-features --manifest-path ./contracts/examples/rand-extension/Cargo.toml
+      - name: Run cargo doc for the contract
+        run: cargo doc --no-deps --all-features --manifest-path ./contracts/examples/rand-extension/Cargo.toml
       
-  #     - name: Run Tests
-  #       run: cargo test --manifest-path ./contracts/examples/rand-extension/Cargo.toml --all-features
+      - name: Run Tests
+        run: cargo test --manifest-path ./contracts/examples/rand-extension/Cargo.toml --all-features
 
-  #     - name: Install cargo-contract
-  #       run: cargo install cargo-contract@5.0.3
+      - name: Install cargo-contract
+        run: cargo install cargo-contract@5.0.3
       
-  #     - name: Build
-  #       run: cargo contract build --manifest-path ./contracts/examples/rand-extension/Cargo.toml --release
+      - name: Build
+        run: cargo contract build --manifest-path ./contracts/examples/rand-extension/Cargo.toml --release
 
-  # test:
-  #   runs-on: ubuntu-latest
+  test:
+    runs-on: ubuntu-latest
 
-  #   steps:
-  #   - name: Checkout code
-  #     uses: actions/checkout@v4
+    steps:
+    - name: Checkout code
+      uses: actions/checkout@v4
 
-  #   - name: Setup Environment
-  #     uses: ./.github/actions/setup-rust
+    - name: Setup Environment
+      uses: ./.github/actions/setup-rust
 
-  #   - name: Install llvm-cov
-  #     uses: taiki-e/install-action@cargo-llvm-cov
+    - name: Install llvm-cov
+      uses: taiki-e/install-action@cargo-llvm-cov
 
-  #   - name: Run Tests
-  #     run: |
-  #       cargo +nightly llvm-cov --exclude idn-sdk-kitchensink-runtime --exclude idn-sdk-kitchensink-node --exclude idn-consumer-runtime --exclude idn-consumer-node --exclude idn-runtime --exclude idn-node --workspace --all-features --doctests \
-  #         --cobertura --output-path cobertura.xml \
-  #         --ignore-filename-regex "(kitchensink|idn-consumer-(node|runtime)|ideal-network|benchmarking|weights|mock)"
+    - name: Run Tests
+      run: |
+        cargo +nightly llvm-cov --exclude idn-sdk-kitchensink-runtime --exclude idn-sdk-kitchensink-node --exclude idn-consumer-runtime --exclude idn-consumer-node --exclude idn-runtime --exclude idn-node --workspace --all-features --doctests \
+          --cobertura --output-path cobertura.xml \
+          --ignore-filename-regex "(kitchensink|idn-consumer-(node|runtime)|ideal-network|benchmarking|weights|mock)"
 
-  #   - name: Generate Code Coverage Summary
-  #     uses: irongut/CodeCoverageSummary@v1.3.0
-  #     with:
-  #       filename: cobertura.xml
-  #       badge: true
-  #       fail_below_min: true
-  #       thresholds: '85 90'
-  #       output: both
-  #       format: markdown
+    - name: Generate Code Coverage Summary
+      uses: irongut/CodeCoverageSummary@v1.3.0
+      with:
+        filename: cobertura.xml
+        badge: true
+        fail_below_min: true
+        thresholds: '85 90'
+        output: both
+        format: markdown
 
-  #   - name: Export Job Summary
-  #     run: echo "$(<code-coverage-results.md)" >> $GITHUB_STEP_SUMMARY+    - name: Export Job Summary
+      run: echo "$(<code-coverage-results.md)" >> $GITHUB_STEP_SUMMARY