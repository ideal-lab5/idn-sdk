--- conflicted
+++ resolved
@@ -12,11 +12,7 @@
     - name: Install Rust stable
       uses: actions-rs/toolchain@v1.0.6
       with:
-<<<<<<< HEAD
-        toolchain: ${{ inputs.rust_version }}
-=======
         toolchain: "1.90"
->>>>>>> ffa3fd61
         override: true
         components: rustfmt, clippy, rust-src
 
